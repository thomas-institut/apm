--- conflicted
+++ resolved
@@ -34,11 +34,8 @@
 Get all Javascript dependencies for the web app and nodeJS with npm:
 ```bash
 cd src/www
-<<<<<<< HEAD
-=======
 npm install
 cd ../node
->>>>>>> c3d29394
 npm install
 ```
 Create a ``testconfig.php`` file under ``src/www/test/php/SiteMockup`` with the correct
@@ -76,30 +73,9 @@
 ./createuser <someuser>
 ./makeroot <someuser>
 ```
-<<<<<<< HEAD
-* Browse to http://localhost:8888/public
-
-
-Perform all Javascript tests:
-
-* Install the istanbul code coverage package globally (https://istanbul.js.org/) 
-```bash
-npm i nyc -g
-```
-* Before testing and after every change in the javascript code, generate Istanbul code coverage versions of javascript files
-```bash
-cd src/www/js/
-make test
-```
-* browse to http://localhost:8888/public/test/js/runtests.html
-
-These tests should also all pass in the master branch.
-
-=======
 * Browse to http://localhost:8888, the APM should be functional.
 * Perform all JS web tests by browsing to http://localhost:8888/test/js/runtests.html, 
 these test should all pass in the master branch
->>>>>>> c3d29394
 
 
 Once you are sure that the development environment is working, checkout or create
