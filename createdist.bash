#!/bin/bash
#
#
#  Copyright (C) 2019-2022 Universität zu Köln
#
#  This program is free software: you can redistribute it and/or modify
#  it under the terms of the GNU General Public License as published by
#  the Free Software Foundation, either version 3 of the License, or
#  (at your option) any later version.
#
#  This program is distributed in the hope that it will be useful,
#  but WITHOUT ANY WARRANTY; without even the implied warranty of
#  MERCHANTABILITY or FITNESS FOR A PARTICULAR PURPOSE.  See the
#  GNU General Public License for more details.
#
#  You should have received a copy of the GNU General Public License
#  along with this program.  If not, see <https://www.gnu.org/licenses/>.

#
# createdist.bash
#
# Creates a distribution tar file for apm 
#
# Author: Rafael Nájera <rafael.najera@uni-koeln.de>
#


USAGE="USAGE: createdist <version>"

if (("$#" != 1)) ; then
   echo "$USAGE"
   exit
fi

VERSION=$1
TMP=/tmp
DIST_NAME=apm-$VERSION
DIST_DIR=dist
CUR_DIR=$(pwd)
TMP_DIR=$TMP/$DIST_NAME
TAR_NAME=$DIST_NAME.tar.gz

echo Creating $DIST_DIR/"$TAR_NAME"
if [ -d "$TMP_DIR" ]
then
  rm -fr "$TMP_DIR" || exit
fi

mkdir "$TMP_DIR" || exit

<<<<<<< HEAD
cp -R src/www/classes "$TMP_DIR"
cp -R src/www/collatex "$TMP_DIR"
cp -R src/www/css "$TMP_DIR"
cp -R src/www/images "$TMP_DIR"
cp -R src/www/js "$TMP_DIR"
rm -fr "$TMP_DIR"/js/istanbul
rm -f "$TMP_DIR"/js/Makefile
rm -f "$TMP_DIR"/js/.eslintrc.json
cp -R src/www/node_modules "$TMP_DIR"
cp -R src/www/plugins "$TMP_DIR"
cp -R src/www/templates "$TMP_DIR"
cp -R src/www/utilities "$TMP_DIR"
cp -R src/www/vendor "$TMP_DIR"
cp -R src/www/fonts "$TMP_DIR"
cp src/www/composer.json "$TMP_DIR"
cp src/www/composer.lock "$TMP_DIR"
cp src/www/config.sample.php "$TMP_DIR"
cp src/www/index.php "$TMP_DIR"
cp src/www/package.json "$TMP_DIR"
cp src/www/setup.php "$TMP_DIR"
cp src/www/version.php "$TMP_DIR"
=======
cp -R src/node "$TMP_DIR"
cp -R src/python "$TMP_DIR"
cp -R src/db "$TMP_DIR"
>>>>>>> c3d29394

mkdir "$TMP_DIR"/www || exit
cp -R src/www/classes "$TMP_DIR"/www
cp -R src/www/collatex "$TMP_DIR"/www
cp -R src/www/css "$TMP_DIR"/www
cp -R src/www/images "$TMP_DIR"/www
cp -R src/www/js "$TMP_DIR"/www
rm -fr "$TMP_DIR"/www/js/istanbul
rm -f "$TMP_DIR"/www/js/Makefile
rm -f "$TMP_DIR"/www/js/.eslintrc.json
cp -R src/www/node_modules "$TMP_DIR"/www
cp -R src/www/plugins "$TMP_DIR"/www
cp -R src/www/templates "$TMP_DIR"/www
cp -R src/www/utilities "$TMP_DIR"/www
cp -R src/www/vendor "$TMP_DIR"/www
cp -R src/www/fonts "$TMP_DIR"/www
cp src/www/composer.json "$TMP_DIR"/www
cp src/www/composer.lock "$TMP_DIR"/www
cp src/www/config.sample.php "$TMP_DIR"/www
cp src/www/index.php "$TMP_DIR"/www
cp src/www/package.json "$TMP_DIR"/www
cp src/www/setup.php "$TMP_DIR"/www
cp src/www/version.php "$TMP_DIR"/www

mkdir "$TMP_DIR"/www/downloads
mkdir "$TMP_DIR"/www/downloads/pdf

chmod a+w "$TMP_DIR"/www/downloads
chmod a+w "$TMP_DIR"/www/downloads/pdf


cd "$TMP" || exit

tar cfz "$TAR_NAME" "$DIST_NAME"
rm -fr "$DIST_NAME"
mv "$TAR_NAME" "$CUR_DIR"/$DIST_DIR/

cd "$CUR_DIR" || exit<|MERGE_RESOLUTION|>--- conflicted
+++ resolved
@@ -48,34 +48,10 @@
 
 mkdir "$TMP_DIR" || exit
 
-<<<<<<< HEAD
-cp -R src/www/classes "$TMP_DIR"
-cp -R src/www/collatex "$TMP_DIR"
-cp -R src/www/css "$TMP_DIR"
-cp -R src/www/images "$TMP_DIR"
-cp -R src/www/js "$TMP_DIR"
-rm -fr "$TMP_DIR"/js/istanbul
-rm -f "$TMP_DIR"/js/Makefile
-rm -f "$TMP_DIR"/js/.eslintrc.json
-cp -R src/www/node_modules "$TMP_DIR"
-cp -R src/www/plugins "$TMP_DIR"
-cp -R src/www/templates "$TMP_DIR"
-cp -R src/www/utilities "$TMP_DIR"
-cp -R src/www/vendor "$TMP_DIR"
-cp -R src/www/fonts "$TMP_DIR"
-cp src/www/composer.json "$TMP_DIR"
-cp src/www/composer.lock "$TMP_DIR"
-cp src/www/config.sample.php "$TMP_DIR"
-cp src/www/index.php "$TMP_DIR"
-cp src/www/package.json "$TMP_DIR"
-cp src/www/setup.php "$TMP_DIR"
-cp src/www/version.php "$TMP_DIR"
-=======
+
 cp -R src/node "$TMP_DIR"
 cp -R src/python "$TMP_DIR"
 cp -R src/db "$TMP_DIR"
->>>>>>> c3d29394
-
 mkdir "$TMP_DIR"/www || exit
 cp -R src/www/classes "$TMP_DIR"/www
 cp -R src/www/collatex "$TMP_DIR"/www
