--- conflicted
+++ resolved
@@ -30,41 +30,8 @@
 require 'setup.php';
 require 'version.php';
 
-<<<<<<< HEAD
+
 function exitWithErrorMessage($msg) {
-=======
-
-use AverroesProject\Data\DataManager;
-use Monolog\Logger;
-use Monolog\Handler\StreamHandler;
-use AverroesProject\Data\DatabaseChecker;
-use AverroesProject\Plugin\HookManager;
-use AverroesProject\Collatex\CollatexRunner;
-
-
-// Application parameters
-$config['app_name'] = 'Averroes Project Manager';
-$config['version'] = '0.19.5 (2019-Mar-19)';
-$config['copyright_notice'] = <<<EOD
-        2016-19, 
-        <a href="http://www.thomasinstitut.uni-koeln.de/">
-            Thomas-Institut</a>, 
-        <a href="http://www.uni-koeln.de/">
-            Universität zu Köln
-        </a>
-EOD;
-
-$config['collatex']['collatexJarFile'] = 'collatex/bin/collatex-tools-1.7.1.jar';
-// Slim parameters
-$config['addContentLengthHeader'] = false;
-
-function exitWithError($logger, $msg, $logMsg = '') 
-{
-    if ($logMsg === '') {
-        $logMsg = $msg;
-    }
-    $logger->error($logMsg);
->>>>>>> c152d797
     http_response_code(503);
     print "ERROR: $msg";
     exit();
