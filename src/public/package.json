--- conflicted
+++ resolved
@@ -20,11 +20,7 @@
     "bootstrap-validator": "0.11.9",
     "bootstrap4": "npm:bootstrap@^4.5",
     "datatables.net-dt": "^1.10.19",
-<<<<<<< HEAD
-    "jquery": "^3.6.0",
-=======
-    "jquery": "3.6.0",
->>>>>>> 24f4844a
+   "jquery": "^3.6.0",
     "js-cookie": "^2.2.0",
     "lodash": "^4.17.15",
     "moment": "^2.24.0",
