<?php

/*
 *  Copyright (C) 2019 Universität zu Köln
 *
 *  This program is free software: you can redistribute it and/or modify
 *  it under the terms of the GNU General private License as published by
 *  the Free Software Foundation, either version 3 of the License, or
 *  (at your option) any later version.
 *
 *  This program is distributed in the hope that it will be useful,
 *  but WITHOUT ANY WARRANTY; without even the implied warranty of
 *  MERCHANTABILITY or FITNESS FOR A PARTICULAR PURPOSE.  See the
 *  GNU General private License for more details.
 *
 *  You should have received a copy of the GNU General private License
 *  along with this program.  If not, see <https://www.gnu.org/licenses/>.
 *
 */

namespace APM\CommandLine;

use APM\CollationTable\CollationTableManager;
use APM\EntitySystem\Exception\EntityDoesNotExistException;
use APM\EntitySystem\Schema\Entity;
use APM\System\ApmConfigParameter;
use APM\System\Document\Exception\DocumentNotFoundException;
use APM\System\Document\Exception\PageNotFoundException;
use APM\System\Lemmatizer;
use APM\System\Person\PersonNotFoundException;
use APM\System\Transcription\ColumnElement\Element;
use APM\System\Transcription\TxText\Item;
use APM\System\Work\WorkNotFoundException;
use APM\ToolBox\DateTimeFormat;
use Exception;
use ThomasInstitut\DataTable\InvalidTimeStringException;
use Typesense\Client;
use Typesense\Exceptions\ConfigError;
use Typesense\Exceptions\TypesenseClientError;


/**
 * Description of IndexManager
 *
 * Commandline utility to manage the open search indices for transcriptions and editions.
 * Use option '-h' in the command line for getting information about how to use the index manager.
 *
 * @author Lukas Reichert
 */
class IndexManager extends CommandLineUtility
{
    private ?Client $client = null;
    private string $indexNamePrefix;
    /**
     * @var string[]
     */
    private array $indices;


    /**
     * This main function is called from the command line. Depending on the arguments given to the index manager command line tool,
     * a specific operation on a specific index will be executed.
     * @param $argc
     * @param $argv
     * @return bool
     * @throws DocumentNotFoundException
     * @throws EntityDoesNotExistException
     * @throws InvalidTimeStringException
     * @throws PageNotFoundException
     * @throws TypesenseClientError
     * @throws \Http\Client\Exception
     */
    public function main($argc, $argv): bool
    {
        // Instantiate Typesense client
        $config = $this->getSystemManager()->getConfig();
        $this->instantiateTypesenseClient($config);


        if ($this->client === false) {
            return false;
        }
        if (count($argv) < 2) {
            $this->printHelp();
            return true;
        }
        // print help
        if ($argv[1] === '-h') {
            $this->printHelp();
            return true;
        } else if ($argv[1] === 'transcriptions' || $argv[1] === 't') {
            // get target index and operation
            $this->indexNamePrefix = 'transcriptions';
        } else if ($argv[1] === 'editions' || $argv[1] === 'e') {
            // get target index and operation
            $this->indexNamePrefix = 'editions';
        } else {
            print ("Command not found. Please check the help via -h.\n");
            return false;
        }

        // get t operation
        $operation = $argv[2];

        // get names of the indices in typesense
        $this->indices = [$this->indexNamePrefix . '_la', $this->indexNamePrefix . '_ar', $this->indexNamePrefix . '_he'];

        // handle empty arguments
        if (!isset($argv[3])) {$argv[3] = null;}
        if (!isset($argv[4])) {$argv[4] = "";}

        switch ($operation) {
            case 'build': // create new or replace existing index with a specific name
                $this->buildIndex();
                break;

            case 'show':
                print("Querying…\n");
                $item = $this->getIndexedItemInfo($argv[3], $argv[4], 'show');
                if ($item !== []) {
                    print_r($item);
                }
                break;

            case 'showdb':
                print("Querying…");
                $item = $this->getItemInfoFromDatabase($argv[3], $argv[4]);

                if ($item !== []) {
                    print("\n");
                    print_r($item);
                }
                break;

            case 'check':
                // check if the chosen index mirrors all data from the sql database or if a specific item is indexed
                $this->checkIndex($argv[3], $argv[4]);
                break;

            case 'fix':
                $this->checkAndfixIndex($argv[3], $argv[4]);
                break;

            case 'add':
                // adds a new single item to an index
                $this->addItem($argv[3], $argv[4]);
                break;

            case 'update':
                // updates an existing item in an index
                $this->updateItem($argv[3], $argv[4]);
                break;

            case 'update-add':
                // updates an item if already indexed, otherwise adds the item to the index
                $this->updateOrAddItem($argv[3], $argv[4]);
                break;

            case 'remove':
                // removes an item from an index
                $this->removeItem($argv[3], $argv[4]);
                break;

            default:
                print("Command not found. You will find some help via 'indexmanager -h'\n.");
        }

        return true;
    }

    /**
     * Prints information about how to use the index manager command line tool. Use option -h in the command line to get the information.
     * @return void
     */
    private function printHelp(): void
    {
        $help = <<<END
Usage: indexmanager [transcriptions/editions] [operation] [pageID/tableID] [column]

Available operations are:
  build - builds the index, deletes already existing one
  add [arg1] ([arg2]) - adds a single item to an index
  remove [arg1] ([arg2]) - removes a single item from an index
  update [arg1] ([arg2]) - updates an already indexed item
  show [arg1] ([arg2]) - shows an indexed item
  showdb [arg1] ([arg2]) - shows an item from the database
  check ([arg1] ([arg2])) - checks the completeness of an index in total or the correctness of a single item in it
  fix ([arg1] ([arg2])) - fixes a single item or an index in total by indexing not indexed items and updating outdated items

END;

        print($help);
    }

    /**
     * Builds the transcriptions or editions index in open search after getting all relevant data from the sql database. Deletes already existing transcriptions or editions index.
     * @return void
     */
    private function buildIndex(): void
    {

        print ("Building index $this->indexNamePrefix\n");

        // delete existing and create new index
        foreach ($this->indices as $indexName) {
            $this->resetIndex($this->client, $indexName);
        }

        switch ($this->indexNamePrefix) {
            case 'transcriptions':
                $this->buildIndexTranscriptions();
                break;
            case 'editions':
                $this->buildIndexEditions();
                break;
        }

        print("Check and fix the index...\n ");

        $this->checkAndFixIndex();

        print("BUILDING COMPLETE!\n ");

    }

    /**
     * Builds the transcriptions index in open search after getting all relevant data from the sql database.
     * @return void
     */
    private function buildIndexTranscriptions(): void
    {

        // get a list of all docIDs in the sql-database
        $docIds = $this->getSystemManager()->getEntitySystem()->getAllEntitiesForType(Entity::tDocument);

        $transcribedPageCount = $this->getSystemManager()->getTranscriptionManager()->getTranscribedPageCount();

        printf("There are %d documents in the system with %d transcribed pages in total\n", count($docIds), $transcribedPageCount);
        $absStart = microtime(true);
        $pagesIndexed = 0;
        foreach ($docIds as $docId) {
            // get a list of transcribed pages of the document
            try {
                $title = $this->getTitle($docId);
                $pages_transcribed = $this->getSystemManager()->getTranscriptionManager()->getTranscribedPageListByDocId($docId);
            } catch (DocumentNotFoundException) {
                print "\nERROR: document $docId not found\n";
                return;
            }

            $pageCount = count($pages_transcribed);

            if ($pageCount === 0) {
                continue;
            }
            // iterate over transcribed pages
            foreach ($pages_transcribed as $i => $page) {
                try {
                    $pageId = $this->getPageId($docId, $page);
                    $page_info = $this->getSystemManager()->getDocumentManager()->getPageInfo($pageId);
                    $numCols = $page_info->numCols;
                    $seq = $this->getSeq($docId, $page);
                    // iterate over all columns of the page and get the corresponding transcripts and transcribers
                    for ($col = 1; $col <= $numCols; $col++) {
                        $versions = $this->getSystemManager()->getTranscriptionManager()->getColumnVersionManager()->getColumnVersionInfoByPageCol($pageId, $col);
                        if (count($versions) === 0) {
                            // no transcription in this column
                            continue;
                        }

                        $transcription = $this->getTranscription($docId, $page, $col);
                        $transcriber = $this->getTranscriber($docId, $page, $col);

                        // get language of current column (same as document)
                        $lang = $this->getLang($pageId);

                        // get foliation number of the current page/sequence number
                        $foliation = $this->getFoliation($docId, $page);

                        // get timestamp
                        $versionManager = $this->getSystemManager()->getTranscriptionManager()->getColumnVersionManager();
                        $versionsInfo = $versionManager->getColumnVersionInfoByPageCol($pageId, $col);
                        $currentVersionInfo = (array)(end($versionsInfo));
                        $timeFrom = (string)$currentVersionInfo['timeFrom'];
                        $this->indexTranscription($this->client, null, $title, $page, $seq, $foliation, $col, $transcriber, $pageId, $docId, $transcription, $lang, $timeFrom);
                    }

                    $pagesIndexed++;
                    $totalTime = microtime(true) - $absStart;
                    $timePerPage = $totalTime / $pagesIndexed;
                    $estTotalTime = intval($timePerPage * $transcribedPageCount);
                    $remainingTime = intval($timePerPage * ($transcribedPageCount - $pagesIndexed));
                    printf("%05d of %d pages indexed (%.2f%%) : Time elapsed %s : Est. Total %s : Est. Remaining %s : Doc %d, page %d of %d, %-50s\r" ,
                        $pagesIndexed, $transcribedPageCount, 100 * $pagesIndexed / $transcribedPageCount,
                        DateTimeFormat::getFormattedTime($totalTime),
                        DateTimeFormat::getFormattedTime($estTotalTime),
                        DateTimeFormat::getFormattedTime($remainingTime),
                        $docId, $i+1, $pageCount, $title
                    );
                } catch (DocumentNotFoundException|PageNotFoundException|InvalidTimeStringException|EntityDoesNotExistException $e) {
                    printf("\nERROR while processing page %d (id %s): '%s'\n", $i+1, $pageId, $e->getMessage());
                }
            }
        }


        printf("%d pages indexed in total\n", $pagesIndexed);
        $elapsedTime = time() - $absStart;

        printf("Done in %.2f minutes, %.2f secs/doc,  %.2f secs/page\n",
            $elapsedTime / 60, $elapsedTime / count ($docIds), $elapsedTime/$pagesIndexed);

    }

    /**
     * @param string $doc_id
     * @return string
     * @throws DocumentNotFoundException
     */
    public function getTitle(string $doc_id): string
    {
        $doc_info = $this->getSystemManager()->getDocumentManager()->getLegacyDocInfo((int)$doc_id);
        return $doc_info['title'];
    }

    /**
     * @param int $docId
     * @param int $page
     * @return int
     * @throws DocumentNotFoundException
     * @throws PageNotFoundException
     */
    private function getPageId(int $docId, int $page): int
    {
        return $this->getSystemManager()->getDocumentManager()->getpageIdByDocPage($docId, $page);
    }

    /**
     * @param int $docId
     * @param int $page
     * @return string
     * @throws DocumentNotFoundException
     * @throws PageNotFoundException
     */
    public function getSeq(int $docId, int $page): string
    {
        $pageId = $this->getSystemManager()->getDocumentManager()->getPageIdByDocPage($docId, $page);
        $pageInfo = $this->getSystemManager()->getDocumentManager()->getPageInfo($pageId);
        return $pageInfo->sequence;
    }

    /**
     * @param int $doc_id
     * @param int $page
     * @param int $col
     * @return string
     * @throws DocumentNotFoundException
     * @throws InvalidTimeStringException
     * @throws PageNotFoundException
     */
    private function getTranscription(int $doc_id, int $page, int $col): string
    {
        $page_id = $this->getSystemManager()->getDocumentManager()->getPageIdByDocPage($doc_id, $page);
        $elements = $this->getSystemManager()->getTranscriptionManager()->getColumnElementsBypageID($page_id, $col);
        //print_r($elements);
        return $this->getPlainTextFromElements($elements);
    }

    /**
     * @throws PageNotFoundException
     * @throws EntityDoesNotExistException
     * @throws DocumentNotFoundException
     */
    private function getTranscriber(int $doc_id, int $page, int $col): string
    {
        $page_id = $this->getSystemManager()->getDocumentManager()->getPageIdByDocPage($doc_id, $page);
        $versions = $this->getSystemManager()->getTranscriptionManager()->getColumnVersionManager()->getColumnVersionInfoByPageCol($page_id, $col);

        if ($versions === []) {
            return '';
        } else {
            $transcriptions_version = count($versions) - 1;
            $authorTid = $versions[$transcriptions_version]->authorTid;
            return $this->getSystemManager()->getEntitySystem()->getEntityName($authorTid);
        }
    }

    /**
     * @param string $page_id
     * @return string
     * @throws PageNotFoundException
     */
    private function getLang(string $page_id): string
    {
        $langId = $this->getSystemManager()->getDocumentManager()->getPageInfo($page_id)->lang;

        return match ($langId) {
            Entity::LangLatin => 'la',
            Entity::LangArabic => 'ar',
            Entity::LangHebrew => 'he',
            Entity::LangJudeoArabic => 'jrb',
            default => false,
        };

    }

    /**
     * @param int $doc_id
     * @param int $page
     * @return string
     */
    public function getFoliation(int $doc_id, int $page): string
    {
        try {
            $seq = $this->getSeq($doc_id, $page);
            $info = $this->getSystemManager()->getTranscriptionManager()->getPageInfoByDocSeq($doc_id, $seq);
        } catch (DocumentNotFoundException|PageNotFoundException) {
            return '';
        }
        return $info->foliation;
    }

    /**
     * Encodes and cleans text for the lemmatizer.
     * @param string $text
     * @return string
     */
    private function encodeForLemmatization(string $text): string
    {

        $text_clean = str_replace("\n", " ", $text);
        $text_clean = str_replace(' ', ' ', $text_clean);
        $text_clean = str_replace(' ', ' ', $text_clean);
        return str_replace('- ', '', $text_clean);
    }

    /**
     * Builds the editions index in typesense after getting all relevant data from the sql database.
     * @return void
     */
    private function buildIndexEditions(): void {
        // get collationTableManager
        $ctm = $this->getSystemManager()->getCollationTableManager();

        $tablesInfo = $ctm->getTablesInfo();

        $editionIds = [];

        foreach ($tablesInfo as $tableInfo) {
            if ($tableInfo['type'] === 'edition') {
                $editionIds[] = $tableInfo['id'];
            }
        }

        $this->logger->debug(sprintf("There are %d active tables in the system of which %d are editions",
            count($tablesInfo), count($editionIds)));

        // print_r($editionIds);

        foreach ($editionIds as $id) {
            $edition =  $this->getEditionData($ctm, $id);
            if (count($edition) === 0) {
                // empty data
                $this->logger->info("Edition $id returned empty data, skipping");
                continue;
            }

            $this->indexEdition($this->client, null, $edition['editor'], $edition['text'], $edition['title'], $edition['chunk_id'], $edition['lang'], $edition['table_id'], $edition['timeFrom']);
            $log_data = 'Title: ' . $edition['title'] . ', Editor: ' . $edition['editor'] . ', Table ID: ' . $edition['table_id'] . ', Chunk: ' . $edition['chunk_id'] . ", TimeFrom: " . $edition['timeFrom'];
            $this->logger->debug("Indexed Edition – $log_data\n");
        }
    }

    /**
     * Adds a new item to the transcriptions or editions index.
     * @param string $arg1 , page ID in case of transcriptions, table ID for editions
     * @param string|null $arg2 column no. in case of transcriptions
     * @param string|null $id , open search id for the item, only necessary when an already indexed item with a given id becomes updated
     * @param string|null $context , determines if the method is called in an updating process and if so, modifies its behavior slightly
     * @return void
     * @throws DocumentNotFoundException
     * @throws EntityDoesNotExistException
     * @throws InvalidTimeStringException
     * @throws PageNotFoundException
     */
    private function addItem(string $arg1, string $arg2 = null, string $id = null, string $context = null): void
    {

        if ($this->isAlreadyIndexed($arg1, $arg2) and $context !== 'update') {
            print ("Item is already indexed in the corresponding index. Do you want to update it? (y/n)\n");
            $input = rtrim(fgets(STDIN));

            if ($input === 'y') {
                $this->updateItem($arg1, $arg2);
            }

            return;
        }

        if ($context === null) {
            print ("Indexing...\n");
        }

        switch ($this->indexNamePrefix) {
            case 'transcriptions':
                $this->addItemToTranscriptionsIndex($arg1, $arg2, $id);
                break;
            case 'editions':
                $this->addItemToEditionsIndex($arg1, $id);
                break;
        }

    }

    /**
     * Returns the doc id of a transcribed page.
     * @param string $pageID
     * @return string
     * @throws DocumentNotFoundException|PageNotFoundException
     */
    private function getDocIdByPageId(string $pageID): string
    {

        $docList = $this->getSystemManager()->getEntitySystem()->getAllEntitiesForType(Entity::tDocument);

        foreach ($docList as $doc) {
            $pages_transcribed = $this->getSystemManager()->getTranscriptionManager()->getTranscribedPageListByDocId($doc);
            foreach ($pages_transcribed as $page_transcribed) {
                $currentPageID = $this->getPageId($doc, $page_transcribed);
                if ((string)$currentPageID === $pageID) {
                    return $doc;
                }
            }
        }

        return '';
    }

    /**
     * Returns information about an item in the sql database.
     * @param string $arg1 , page ID in case of transcriptions, table ID for editions
     * @param string|null $arg2 , column number for transcriptions
     * @return array
     * @throws DocumentNotFoundException
     * @throws EntityDoesNotExistException
     * @throws InvalidTimeStringException
     * @throws PageNotFoundException
     */
    private function getItemInfoFromDatabase(string $arg1, string $arg2 = null): array
    {

        return match ($this->indexNamePrefix) {
            'transcriptions' => $this->getTranscriptionInfoFromDatabase($arg1, $arg2),
            'editions' => $this->getEditionInfoFromDatabase($arg1),
            default => [],
        };
    }



    /**
     * If called without values for any argument, the completeness of an index will be checked by comparison of its contents with the data in the corresponding sql database.
     * If called with values for the arguments 1 and 2 – in case of editions only argument 1 – the correctness of a single item will be checked.
     * If 'fix' is true, not indexed or not updated items will be indexed or updated automatically
     * @param string|null $arg1 , page ID for transcriptions, table ID for editions
     * @param string|null $arg2 , column number for transcriptions
     * @param bool $fix
     * @return void
     * @throws DocumentNotFoundException
     * @throws InvalidTimeStringException
     * @throws PageNotFoundException|EntityDoesNotExistException
     */
    private function checkIndex(string $arg1 = null, string $arg2 = null, bool $fix = false): void
    {

        print ("Checking index '$this->indexNamePrefix'...\n");

        switch ($this->indexNamePrefix) {
            case 'transcriptions':
                if ($arg1 === null) {
                    $this->checkIndexTranscriptions($fix);
                } else {
                    $this->checkSingleTranscription($arg1, $arg2, $fix);
                }
                break;
            case 'editions':
                if ($arg1 === null) {
                    $this->checkIndexEditions($fix);
                } else {
                    $this->checkSingleEdition($arg1, $fix);
                }
                break;
        }
    }

    /**
     * Gets all data for editions from the sql database and from the open search index, then compares them and checks the completeness of the index.
     * If 'fix' is true, not indexed or outdated editions will be indexed or updated.
     * @param bool $fix
     * @return void
     * @throws DocumentNotFoundException
     * @throws EntityDoesNotExistException
     * @throws InvalidTimeStringException
     * @throws PageNotFoundException
     */
    private function checkIndexEditions (bool $fix): void {

        // get collationTableManager
        $ctm = $this->getSystemManager()->getCollationTableManager();

        print "Getting summary from database...";
        $tablesInfo = $ctm->getTablesInfo();
        print "done\n";

        $editionIds = [];

        foreach ($tablesInfo as $tableInfo) {
            if ($tableInfo['type'] === 'edition') {
                $editionIds[] = $tableInfo['id'];
            }
        }

        printf("There are %d active tables in the system of which %d are editions\n",
            count($tablesInfo), count($editionIds));

        print "Getting edition data...\n";

        $editionsInDatabase = [];

        foreach ($editionIds as $i => $id) {
            if ($i % 10 === 0) {
                print "   $i editions processed\r";
            }
            $edition =  $this->getEditionData($ctm, $id);
            if (count($edition) === 0) {
                continue;
            }
<<<<<<< HEAD
            $editionsInDatabase[] = [(string) $edition['table_id'], (string) $edition['chunk_id'], (string) $edition['timeFrom'], $edition['text']]; ;
=======
            $editionsInDatabase[] = [(string) $edition['table_id'], (string) $edition['chunk_id'], (string) $edition['timeFrom']];
>>>>>>> 8e7f1edf
        }

        printf("   %d editions processed", count($editionIds));

        print "\nGetting data from index...";

        // get all relevant data from the index
        $indexedEditions = [];

        foreach ($this->indices as $indexName) {

            $hits = $this->getItemsFromIndex($indexName);

            foreach ($hits as $hit) {
                $tableID = (string) $hit['document']['table_id'];
                $chunk = (string) $hit['document']['chunk'];
                $timeFrom = (string) $hit['document']['timeFrom'];
                $edition_tokens = $hit['document']['edition_tokens'];
                $edition_lemmata = $hit['document']['edition_lemmata'];
                $indexedEditions[] = [$tableID, $chunk, $timeFrom, $edition_tokens, $edition_lemmata];
            }
        }
        print "done\n";

        printf("There are %d editions in the index\n", count($indexedEditions));


        // check if every edition from the database is indexed in the most up-to-date version

        print "Comparing data...";
        $checkResults = $this->compareDataFromDatabaseAndIndex($editionsInDatabase, $indexedEditions);

        $this->evaluateCheckResults($checkResults, $fix);

    }

    /**
     * Gets all data for transcriptions from the sql database and from the open search index, then compares them and checks the completeness of the index.
     * If 'fix' is true, not indexed or outdated transcriptions will be indexed or updated.
     * @param bool $fix
     * @return void
     * @throws DocumentNotFoundException
     * @throws EntityDoesNotExistException
     * @throws InvalidTimeStringException
     * @throws PageNotFoundException
     */
    private function checkIndexTranscriptions(bool $fix): void
    {

        // get versionManager
        $versionManager = $this->getSystemManager()->getTranscriptionManager()->getColumnVersionManager();

        // get a list of triples with data about all transcribed columns, their pageIDs and their timestamps from the database
        $columnsInDatabase = [];

        $docs = $this->getSystemManager()->getEntitySystem()->getAllEntitiesForType(Entity::tDocument);
        shuffle($docs); // this is only done to have a temporally more uniform process of transcribed pages, in the given order to the last docs in the array belong much lesser transcribed pages
        printf("Found %d documents in the entity system.\n", count($docs));

        foreach ($docs as $i=>$doc) {

            // get a list of transcribed pages of the document
            $pages_transcribed = $this->getSystemManager()->getTranscriptionManager()->getTranscribedPageListByDocId($doc);

            foreach ($pages_transcribed as $page) {

                $page_id = $this->getPageId($doc, $page);
                $page_info = $this->getSystemManager()->getDocumentManager()->getPageInfo($page_id);
                $num_cols = $page_info->numCols;
                $docID = $page_info->docId;

                for ($col = 1; $col <= $num_cols; $col++) {

                    $versions = $versionManager->getColumnVersionInfoByPageCol($page_id, $col);
                    if (count($versions) === 0) {
                        // no transcription in this column
                        continue;
                    }

                    // get timestamp
                    $currentVersionInfo = (array)(end($versions));
                    $timeFrom = (string) $currentVersionInfo['timeFrom'];
                    $transcription= $this->getTranscription($docID, $page, $col);

<<<<<<< HEAD
                    $columnsInDatabase[] = [(string) $page_id, (string) $col, $timeFrom, $transcription];
=======
                    $columnsInDatabase[] = [(string) $page_id, (string) $col, $timeFrom];
                    print(".");
>>>>>>> 8e7f1edf
                }
            }

            $i++;
            if ($i % 10 === 0) {
                print "   $i documents processed\r";
            }

        }

        // get all relevant data from the Typesense index
        $indexedColumns = [];

        foreach ($this->indices as $indexName) {

            $hits = $this->getItemsFromIndex($indexName);

            foreach ($hits as $i=>$hit) {
                $page_id = (string) $hit['document']['pageID'];
                $col = (string) $hit['document']['column'];
                $timeFrom = (string) $hit['document']['time_from'];
                $transcription_tokens = $hit['document']['transcription_tokens'];
                $transcription_lemmata = $hit['document']['transcription_lemmata'];
                $indexedColumns[] = [$page_id, $col, $timeFrom, $transcription_tokens, $transcription_lemmata];

            }
            printf("Processed %d columns from the index '$indexName'.\n", count($hits));
        }

        print("Comparing data...");

        // check if every column from the database is indexed in the most up-to-date version
        $checkResults = $this->compareDataFromDatabaseAndIndex($columnsInDatabase, $indexedColumns);

        $this->evaluateCheckResults($checkResults, $fix);

    }

    /**
     * Compares transcription or edition data from the sql database with data from the open search index and returns
     * information about not indexed and not updated items.
     * @param array $dbData
     * @param array $indexData
     * @return array
     */
    private function compareDataFromDatabaseAndIndex(array $dbData, array $indexData): array
    {
        $notIndexedItems = [];
        $notUpdatedItems = [];
        $notInDatabaseItems = [];
        $emptyItems = [];
        $numNotIndexedItems = 0;
        $numNotUpdatedItems = 0;
        $numNotInDatabaseItems = 0;
        $numEmptyItems = 0;
        $numItemsInDatabase = count($dbData);

        // iterate over dbData
        foreach ($dbData as $dbItem) {
            $foundInIndex = false;

            foreach ($indexData as $indexedItem) {

                // compare the items without looking at their timestamps
                if (array_slice($dbItem, 0, 2) === array_slice($indexedItem, 0, 2)) {
                    $foundInIndex = true;

                    // if items matched, compare their timestamps
                    if ($dbItem[2] !== $indexedItem[2]) {
                        $numNotUpdatedItems++;
                        $notUpdatedItems[] = [$dbItem[0], $dbItem[1]];
                    } else if (($indexedItem[3] === [] || $indexedItem[4] === []) &&
                        (preg_match("/[a-z]/i", $dbItem[3]) or
                            preg_match('/\p{Hebrew}/u', $dbItem[3]) or
                            preg_match('/\p{Arabic}/u', $dbItem[3]))) {
                        $numEmptyItems++;
                        $emptyItems[] = [$dbItem[0], $dbItem[1]];
                    }
                    break;
                }
            }

            // mark item as not indexed
            if (!$foundInIndex) {
                $numNotIndexedItems++;
                $notIndexedItems[] = [$dbItem[0], $dbItem[1]];
            }
        }

        // check for items in the index, that are not in the database without looking at their timestamps
        foreach ($indexData as $indexedItem) {
            $foundInDb = false;

            foreach ($dbData as $dbItem) {
                if (array_slice($indexedItem, 0, 2) === array_slice($dbItem, 0, 2)) {
                    $foundInDb = true;
                    break;
                }
            }

            if (!$foundInDb) {
                $numNotInDatabaseItems++;
                $notInDatabaseItems[] = $indexedItem[0];
            }
        }

        if ($numNotIndexedItems === 0 && $numNotUpdatedItems === 0 && $numEmptyItems === 0) {
            print ("\nINDEX IS COMPLETE!\n");
        } else {
            print ("\nINDEX IS NOT COMPLETE!\n
            $numNotIndexedItems of $numItemsInDatabase items not indexed.\n
            $numNotUpdatedItems of $numItemsInDatabase items not up to date.\n
            $numEmptyItems of $numItemsInDatabase items have an empty list of tokens or lemmata.\n");
        }

        if ($numNotInDatabaseItems !== 0) {
            print("\nINFO: The index contains $numNotInDatabaseItems items which could not be found in the database. Their ids are:\n");
            print(implode(", ", $notInDatabaseItems) . "\n");
        }

        return ['notIndexed' => $notIndexedItems, 'outdated' => $notUpdatedItems, 'empty' => $emptyItems, 'numNotIndexedItems' => $numNotIndexedItems, 'numNotUpdatedItems' => $numNotUpdatedItems, 'numEmptyItems' => $numEmptyItems];
    }


    /**
     * Evaluates given check results and communicates information about them to the user.
     * If wished, automatically fixes an index on the basis of the given check results.
     * @param array $checkResults
     * @param bool $fix
     * @return void
     * @throws DocumentNotFoundException
     * @throws EntityDoesNotExistException
     * @throws InvalidTimeStringException
     * @throws PageNotFoundException
     */
    private function evaluateCheckResults(array $checkResults, bool $fix): void
    {
        // fix index if possible and desired
        if (!$fix and ($checkResults['numNotIndexedItems'] !== 0 or $checkResults['numNotUpdatedItems'] !== 0 or $checkResults['numEmptyItems'] !== 0)) {
            print ("Do you want to fix the index? (y/n)\n");
            $input = rtrim(fgets(STDIN));

            if ($input === 'y') {
                $this->fixIndex($checkResults);
            }
        } else if ($fix and $checkResults['numNotIndexedItems'] === 0 and $checkResults['numNotUpdatedItems'] === 0 and $checkResults['numEmptyItems'] === 0) {
            print ("Index cannot and needs not to be fixed.\n");
        } else if ($fix) {
            $this->fixIndex($checkResults);
        }
    }

    /**
     * Fixes an index on the basis of given check results.
     * @param array $checkResults
     * @return void
     * @throws DocumentNotFoundException
     * @throws EntityDoesNotExistException
     * @throws InvalidTimeStringException
     * @throws PageNotFoundException
     */
    private function fixIndex(array $checkResults): void
    {

        print("Fixing index...\n");

        foreach ($checkResults['notIndexed'] as $notIndexedItem) {
            $this->addItem($notIndexedItem[0], $notIndexedItem[1], null, 'fix');
        }

        foreach ($checkResults['outdated'] as $outdatedItem) {
            $this->updateItem($outdatedItem[0], $outdatedItem[1]);
        }

        foreach ($checkResults['empty'] as $emptyItem) {
            $this->updateItem($emptyItem[0], $emptyItem[1]);
        }
    }

    /**
     * Checks if a given transcription is already indexed and up to date. If fix is true, a not indexed transcription will be indexed and
     * an outdated transcription will be updated.
     * @param string $pageID
     * @param string $col
     * @param bool $fix
     * @return void
     * @throws DocumentNotFoundException
     * @throws EntityDoesNotExistException
     * @throws InvalidTimeStringException
     * @throws PageNotFoundException
     */
    private function checkSingleTranscription(string $pageID, string $col, bool $fix): void
    {

        $page_info = $this->getSystemManager()->getDocumentManager()->getPageInfo($pageID);
        $docID = $page_info->docId;
        $page = $page_info->pageNumber;
        $transcription = $this->getTranscription($docID, $page, $col);

        $versionManager = $this->getSystemManager()->getTranscriptionManager()->getColumnVersionManager();
        $versions = $versionManager->getColumnVersionInfoByPageCol($pageID, $col);
        $currentVersionInfo = (array)(end($versions));
        $timeFrom = (string) $currentVersionInfo['timeFrom'];

        $transcriptionInDatabase = ['transcription' => $transcription, 'timeFrom' => $timeFrom];


        if ($transcriptionInDatabase === []) {
            return;
        }

        $transcriptionInIndex = $this->getIndexedItemInfo($pageID, $col);

        if ($transcriptionInIndex === [] or !isset($transcriptionInIndex['time_from'])) {
            print("\nTranscription is NOT INDEXED!\n");

            if ($fix) {
                $this->addItem($pageID, $col);
            } else {
                print ("Do you want to index it? (y/n)\n");
                $input = rtrim(fgets(STDIN));

                if ($input === 'y') {
                    $this->addItem($pageID, $col);
                }
            }
        } else if ($transcriptionInIndex['time_from'] === $transcriptionInDatabase['timeFrom']) {
            print("\nTranscription in index is up to date!\n");

            if (($transcriptionInIndex['transcription_tokens'] === [] || $transcriptionInIndex['transcription_lemmata'] === []) &&
                (preg_match("/[a-z]/i", $transcriptionInDatabase['transcription']) or
                    preg_match('/\p{Hebrew}/u', $transcriptionInDatabase['transcription']) or
                    preg_match('/\p{Arabic}/u', $transcriptionInDatabase['transcription']))) {
                print("\nBut the transcription and/or its lemmatized version is empty!\n");

                if ($fix) {
                    $this->updateItem($pageID, $col);
                } else {
                    print ("Do you want to reindex the transcription? (y/n)\n");
                    $input = rtrim(fgets(STDIN));

                    if ($input === 'y') {
                        $this->updateItem($pageID, $col);
                    }
                }
            }

        } else {
            print("\nTranscription in index is OUTDATED!\n");

            if ($fix) {
                $this->updateItem($pageID, $col);
            } else {
                print ("Do you want to update it? (y/n)\n");
                $input = rtrim(fgets(STDIN));

                if ($input === 'y') {
                    $this->updateItem($pageID, $col);
                }
            }
        }

    }

    /**
     * Checks if a given edition is already indexed and up to date. If 'fix' is true, a not indexed edition will be indexed and
     * an outdated edition will be updated.
     * @param string $tableID
     * @param bool $fix
     * @return void
     * @throws DocumentNotFoundException
     * @throws EntityDoesNotExistException
     * @throws InvalidTimeStringException
     * @throws PageNotFoundException
     */
    private function checkSingleEdition(string $tableID, bool $fix): void
    {

        $editionInDatabase = $this->getEditionInfoFromDatabase($tableID);

        if ($editionInDatabase === []) {
            return;
        }

        $editionInIndex = $this->getIndexedItemInfo($tableID);

        if ($editionInIndex === []) {
            print("\nEdition is NOT INDEXED!\n");

            if ($fix) {
                $this->addItem($tableID);
            } else {
                print ("Do you want to index it? (y/n)\n");
                $input = rtrim(fgets(STDIN));

                if ($input === 'y') {
                    $this->addItem($tableID);
                }
            }
        } else if ($editionInIndex['timeFrom'] === $editionInDatabase['timeFrom']) {
            print("\nIndexed edition is up to date!\n");

            if (($editionInIndex['edition_tokens'] === [] || $editionInIndex['edition_lemmata'] === []) &&
                (preg_match("/[a-z]/i", $editionInDatabase['text']) or
                    preg_match('/\p{Hebrew}/u', $editionInDatabase['text']) or
                    preg_match('/\p{Arabic}/u', $editionInDatabase['text']))) {
                print("\nBut the edition and/or its lemmatized version is empty!\n");

                if ($fix) {
                    $this->updateItem($tableID);
                } else {
                    print ("Do you want to reindex the edition? (y/n)\n");
                    $input = rtrim(fgets(STDIN));

                    if ($input === 'y') {
                        $this->updateItem($tableID);
                    }
                }
            }

        } else {
            print("\nIndexed edition is OUTDATED!\n");

            if ($fix) {
                $this->updateItem($tableID);
            } else {
                print ("Do you want to update it? (y/n)\n");
                $input = rtrim(fgets(STDIN));

                if ($input === 'y') {
                    $this->updateItem($tableID);
                }
            }
        }

    }

    /**
     * Checks the completeness of an index and fixes it.
     * @param string|null $arg1
     * @param string|null $arg2
     * @throws DocumentNotFoundException
     * @throws InvalidTimeStringException
     * @throws PageNotFoundException|EntityDoesNotExistException
     */
    private function checkAndFixIndex(string $arg1 = null, string $arg2 = null): void
    {
        $this->checkIndex($arg1, $arg2, true);
    }


    /**
     * Adds a transcription to the index.
     * @param string $pageID
     * @param string $col
     * @param string|null $id , null if the adding is not part of an updating process
     * @return void
     * @throws DocumentNotFoundException
     * @throws EntityDoesNotExistException
     * @throws InvalidTimeStringException
     * @throws PageNotFoundException
     */
    private function addItemToTranscriptionsIndex (string $pageID, string $col, string $id = null): void {

        try {
            $doc_id = $this->getDocIdByPageId($pageID);
        } catch (DocumentNotFoundException|PageNotFoundException) {
            print("No transcription in database with page id $pageID and column number $col.\n");
            return;
        }
        // Get other relevant data for indexing
        $title = $this->getTitle($doc_id);
        $page = $this->getSystemManager()->getDocumentManager()->getPageInfo($pageID)->pageNumber;
        $seq = $this->getSeq($doc_id, $page);
        $foliation = $this->getFoliation($doc_id, $page);
        $transcriber = $this->getTranscriber($doc_id, $page, $col);
        $transcription = $this->getTranscription($doc_id, $page, $col);
        $lang = $this->getLang($pageID);

        // Get timestamp
        $versionManager = $this->getSystemManager()->getTranscriptionManager()->getColumnVersionManager();
        $versions = $versionManager->getColumnVersionInfoByPageCol($pageID, $col);
        $currentVersionInfo = (array)(end($versions));
        $timeFrom = (string) $currentVersionInfo['timeFrom'];

        if ($timeFrom === '') {
            print("No transcription in database with page id $pageID and column number $col.\n");
            return;
        }

        $this->indexTranscription($this->client, $id, $title, $page, $seq, $foliation, $col, $transcriber, $pageID, $doc_id, $transcription, $lang, $timeFrom);

    }

    /**
     * Adds an edition to the index.
     * @param string $tableID
     * @param string|null $id , null if the adding is not part of an updating process
     * @return void
     */
    private function addItemToEditionsIndex (string $tableID, string $id = null): void {

        // get collationTableManager
        $ctm = $this->getSystemManager()->getCollationTableManager();

        try {
            $edition = $this->getEditionData($ctm, $tableID);
        } catch (Exception) {
            print ("No edition in database with table id $tableID.\n");
        }

        // Clean data
        $edition = $this->cleanEditionData([$edition])[0];

        // Index editions
        $editionExists = false;

        if ($edition['table_id'] === (int) $tableID) {
            $this->indexEdition($this->client, $id, $edition['editor'], $edition['text'], $edition['title'], $edition['chunk_id'], $edition['lang'], $edition['table_id'], $edition['timeFrom']);
            $log_data = 'Title: ' . $edition['title'] . ', Editor: ' . $edition['editor'] . ', Table ID: ' . $edition['table_id'] . ', Chunk: ' . $edition['chunk_id'] . ", TimeFrom: " . $edition['timeFrom'];
            $this->logger->debug("Indexed Edition – $log_data\n");
            $editionExists = true;
        }

        if (!$editionExists) {
            print ("No edition in database with table id $tableID.\n");
        }
    }

    /**
     * Checks if the target item is already indexed, and if so, removes it and adds it again in the latest version from sql database.
     * @param string $arg1, page id in case of transcriptions, table id in case of editions
     * @param string|null $arg2 column number in case of transcriptions
     * @return void
     * @throws DocumentNotFoundException
     * @throws EntityDoesNotExistException
     * @throws InvalidTimeStringException
     * @throws PageNotFoundException
     */
    private function updateItem (string $arg1, string $arg2 = null): void {

        if (!$this->isAlreadyIndexed($arg1, $arg2)) {
            print ("Item is not yet indexed and therefore cannot be updated.\nDo you want to index it? (y/n)\n");
            $input = rtrim(fgets(STDIN));

            if ($input === 'y') {
                $this->addItem($arg1, $arg2);
            }
            return;
        }

        print ("Updating...\n");

        $id = $this->getTypesenseIdAndIndexName($arg1, $arg2)['id'];
        $this->removeItem($arg1, $arg2, 'update');
        $this->addItem($arg1, $arg2, $id, 'update');

    }

    /**
     * Updates the target item if already indexed, otherwise adds it as a new item to the target index
     * @param string $tableOrDocId
     * @param string|null $columnNumber
     * @return void
     * @throws DocumentNotFoundException
     * @throws EntityDoesNotExistException
     * @throws InvalidTimeStringException
     * @throws PageNotFoundException
     */
    public function updateOrAddItem(string $tableOrDocId, string $columnNumber = null): void
    {
        if (!$this->isAlreadyIndexed($tableOrDocId, $columnNumber)) {
            $this->addItem($tableOrDocId, $columnNumber);

        } else {
            $id = $this->getTypesenseIdAndIndexName($tableOrDocId, $columnNumber)['id'];
            $this->removeItem($tableOrDocId, $columnNumber, 'update');
            $this->addItem($tableOrDocId, $columnNumber, $id, 'update');
        }

    }

    /**
     * Removes an item from an index.
     * @param string $arg1
     * @param string|null $arg2
     * @param string $context, value 'update' adjusts the communication behavior of the method to its role in an updating process
     * @return bool
     */
    private function removeItem (string $arg1, string $arg2 = null, string $context = 'remove'): void {

        if ($context !== 'update') {
            print ("Removing...\n");
        }

        $data = $this->getTypesenseIdAndIndexName($arg1, $arg2);

        if (isset($data['id'])) {

            $index = $data['index'];
            $id = $data['id'];

            $this->client->collections[$index]->documents[$id]->delete();

            if ($context !== 'update') {
                switch ($this->indexNamePrefix) {
                    case 'transcriptions':
                        print ("Column $arg2 from page with ID $arg1 has been removed from index *$index*.\n");
                        break;
                    case 'editions':
                        print ("Table with ID $arg1 has been removed from index *$index*.\n");
                        break;
                }
            }
        } else {
            switch ($this->indexNamePrefix) {
                case 'transcriptions':
                    print ("Column $arg2 from page with ID $arg1 does not exist and therefore cannot be removed.\n");
                    break;
                case 'editions':
                    print ("Table with ID $arg1 does not exist and therefore cannot be removed.\n");
                    break;
            }
        }
    }

    /**
     * Returns information about a transcription in the sql database.
     * @param string $pageID
     * @param string $col
     * @return array
     * @throws DocumentNotFoundException
     * @throws EntityDoesNotExistException
     * @throws InvalidTimeStringException
     * @throws PageNotFoundException
     */
    private function getTranscriptionInfoFromDatabase (string $pageID, string $col): array {

        $doc_id = $this->getDocIdByPageId($pageID);

        if ($doc_id === '') {
            print("\nNo transcription in database with page id $pageID and column number $col.\n");
            return [];
        }

        // Get other relevant data for indexing
        $title = $this->getTitle($doc_id);
        $page = $this->getSystemManager()->getDocumentManager()->getPageInfo($pageID)->pageNumber;
        $seq = $this->getSeq($doc_id, $page);
        $foliation = $this->getFoliation($doc_id, $page);
        $transcriber = $this->getTranscriber($doc_id, $page,  $col);
        $transcription = $this->getTranscription($doc_id, $page, $col);
        $lang = $this->getLang($pageID);

        // Get timestamp
        $versionManager = $this->getSystemManager()->getTranscriptionManager()->getColumnVersionManager();
        $versionsInfo = $versionManager->getColumnVersionInfoByPageCol($pageID, $col);
        $currentVersionInfo = (array)(end($versionsInfo));

        if (!isset($currentVersionInfo['timeFrom'])) {
            print("\nNo transcription in database with page id $pageID and column number $col.\n");
            return [];
        } else {
            $timeFrom = (string) $currentVersionInfo['timeFrom'];
        }

        return ['title' => $title,
            'page' => $page,
            'seq' => $seq,
            'foliation' => $foliation,
            'transcriber' => $transcriber,
            'transcription' => $transcription,
            'lang' => $lang,
            'timeFrom' => $timeFrom];
    }

    /**
     * Returns information about an edition from the sql database.
     * @param string $tableID
     * @return array
     */
    private function getEditionInfoFromDatabase (string $tableID): array  {

        // get collationTableManager
        $ctm = $this->getSystemManager()->getCollationTableManager();

        try {
            $edition = $this->getEditionData($ctm, $tableID);
        } catch (Exception) {
            print ("\nNo edition in database with table id $tableID.\n");
            return [];
        }

        if ($edition === []) {
            print ("\nNo edition in database with table id $tableID.\n");
            return [];
        }

        // clean data
        $edition = $this->cleanEditionData([$edition])[0];

        // index editions
        $editionExists = false;

        if ($edition['table_id'] === (int) $tableID) {
            $data = ['title' => $edition['title'],
                'editor' => $edition['editor'],
                'table_id' => $edition['table_id'],
                'chunk' => $edition['chunk_id'],
                'text' => $edition['text'],
                "timeFrom" => $edition['timeFrom']];

            $editionExists = true;
        }

        if (!$editionExists) {
            print ("\nNo edition in database with table id $tableID.\n");
            return [];
        }

        return $data;
    }

    /**
     * Returns information about an indexed item.
     * @param string $arg1 , page ID in case of transcriptions, table ID for editions
     * @param string|null $arg2 , column number for transcriptions
     * @param string|null $context , value 'show' adjusts the behavior of the method to the process of only showing information about an indexed item
     * @return array
     * @throws DocumentNotFoundException
     * @throws EntityDoesNotExistException
     * @throws InvalidTimeStringException
     * @throws PageNotFoundException
     * @throws TypesenseClientError
     * @throws \Http\Client\Exception
     */
    private function getIndexedItemInfo (string $arg1, string $arg2 = null, string $context = null): array {

        if ($this->indexNamePrefix === 'transcriptions') {
            $searchParameters = ['q' => $arg1, 'query_by' => 'pageID', 'prefix' => false, 'num_typos' => 0, 'filter_by' => "column:=$arg2"];
        } else if ($this->indexNamePrefix === 'editions') {
            $searchParameters = ['q' => $arg1, 'query_by' => 'table_id', 'prefix' => false, 'num_typos' => 0];
        }

        foreach ($this->indices as $indexName) {

            $data = $this->client->collections[$indexName]->documents->search($searchParameters);

            if ($data['found'] === 1) {
                return ($data['hits'][0]['document']);
            } else if ($data['found'] > 1)  {
                print("ERROR IN INDEX! Found more than one item matching the given identifier!\n");
            }
        }

        if ($context === 'show') {
            print("Item not indexed!\nDo you want to index it? (y/n)\n");

            $input = rtrim(fgets(STDIN));

            if ($input === 'y') {
                $this->addItem($arg1, $arg2);
            }
        }

        return [];
    }

    /**
     * @param string $indexName
     * @return array
     */
    private function getItemsFromIndex(string $indexName): array {
        $query=['hits' => [1]];
        $hits = [];
        $page=1;

        // collect all documents from the index
        while (count($query['hits']) !== 0) {
            $searchParameters = [
                'q' => '*',
                'page' => $page,
                'limit' => 250
            ];

            try {
                $query = $this->client->collections[$indexName]->documents->search($searchParameters);
            } catch (\Http\Client\Exception|TypesenseClientError $e) {
                return [];
            }

            foreach ($query['hits'] as $hit) {
                $hits[] = $hit;
            }

            $page++;
        }

        return $hits;
    }

    /**
     * Checks if an item is already indexed.
     * @param string $id , page ID in case of transcriptions, table ID for editions
     * @param string|null $columnNumber , column number for transcriptions
     * @return bool
     */
    private function isAlreadyIndexed (string $id, string $columnNumber=null): bool {
        if (!isset($this->getTypesenseIdAndIndexName($id, $columnNumber)['id'])) {
            return false;
        } else {
            return true;
        }
    }

    /**
     * Returns Typesense id and index name of the target item
     * @param string $id , page ID in case of transcriptions, table ID for editions
     * @param string|null $columnNumber , column number for transcriptions
     * @return array
     */
    private function getTypesenseIdAndIndexName (string $id, string $columnNumber=null): array {

        if ($this->indexNamePrefix === 'transcriptions') {
<<<<<<< HEAD
            $searchParameters = ['q' => $arg1, 'query_by' => 'pageID', 'filter_by' => "column:=$arg2", 'prefix' => false, 'num_typos' => 0];
        } else if ($this->indexNamePrefix === 'editions') {
            $searchParameters = ['q' => $arg1, 'query_by' => 'table_id', 'prefix' => false, 'num_typos' => 0];
=======
            $searchParameters = ['q' => $id, 'query_by' => 'pageID', 'filter_by' => "column:=$columnNumber", 'prefix' => false];
        } else if ($this->indexNamePrefix === 'editions') {
            $searchParameters = ['q' => $id, 'query_by' => 'table_id', 'prefix' => false];
        } else {
            return [];
>>>>>>> 8e7f1edf
        }

        foreach ($this->indices as $index) {
            try {
                $query = $this->client->collections[$index]->documents->search($searchParameters);
                if ($query['found'] !== 0) {
                    return ['index' => $index, 'id' => $query['hits'][0]['document']['id']];
                }
            } catch (\Http\Client\Exception|TypesenseClientError $e) {
                $this->logger->error("Exception searching for index $id:$columnNumber: " . $e->getMessage());
                return [];
            }
        }

        return [];
    }

    /**
     * Indexes a transcription with a given open search id or with an automatically generated one.
     * @param $client
     * @param string|null $id null, if it should be generated automatically. Normally not null in an update process.
     * @param string $title
     * @param int $page
     * @param int $seq
     * @param string $foliation
     * @param int $col
     * @param string $transcriber
     * @param int $page_id
     * @param int $doc_id
     * @param string $transcription
     * @param string $lang
     * @param string $timeFrom
     * @return void
     */
    private function indexTranscription ($client, ?string $id, string $title, int $page, int $seq, string $foliation, int $col, string $transcriber, int $page_id, int $doc_id, string $transcription, string $lang, string $timeFrom): void {

        if ($lang != 'jrb') {
            $indexName = $this->indexNamePrefix . '_' . $lang;
        }
        else {
            $indexName = $this->indexNamePrefix . '_he';
        }

        // encode transcript for avoiding errors in exec shell command because of characters like "(", ")" or " "
        $transcription_clean = $this->encodeForLemmatization($transcription);

        // tokenization and lemmatization
        // test existence of transcript and tokenize/lemmatize existing transcripts in python
        if (strlen($transcription_clean) > 3) {

            $tokens_and_lemmata = Lemmatizer::runLemmatizer($lang, $transcription_clean, $this->indexNamePrefix);

            // get tokenized and lemmatized transcript
            $transcription_tokenized = $tokens_and_lemmata['tokens'];
            $transcription_lemmatized = $tokens_and_lemmata['lemmata'];
        }
        else {
            $transcription_tokenized = [];
            $transcription_lemmatized = [];
            $this->logger->debug("Transcript is too short for lemmatization...");
        }
        if (count($transcription_tokenized) !== count($transcription_lemmatized)) {
            $this->logger->debug("Error! Array of tokens and lemmata do not have the same length!\n");
        }

        $client->collections[$indexName]->documents->create([
            'title' => $title,
            'page' => $page,
            'seq' => $seq,
            'foliation' => $foliation,
            'column' => (string) $col,
            'pageID' => (string) $page_id,
            'docID' => $doc_id,
            'lang' => $lang,
            'creator' => $transcriber,
            'transcription_tokens' => $transcription_tokenized,
            'transcription_lemmata' => $transcription_lemmatized,
            'time_from' => $timeFrom
        ]);

        $this->logger->debug("Indexed Document in $indexName – Doc ID: $doc_id ($title) Page ID: $page_id Page: $page Seq: $seq Foliation: $foliation Column: $col Transcriber: $transcriber Lang: $lang TimeFrom: $timeFrom\n");
    }

    /**
     * Return an edition.
     * @param CollationTableManager $ctm
     * @param int $tableID
     * @return array
     */
    private function getEditionData (CollationTableManager $ctm, int $tableID): array
    {
        $edition_data = [];
        $data = $ctm->getCollationTableById($tableID);

        if ($data['type'] === 'edition' && !$data['archived']) {
            $edition_data['table_id'] = $data['tableId']; // equals $tableID
            $edition_data['edition_witness_index'] = $data['witnessOrder'][0];
            $edition_json = $data['witnesses'][$edition_data['edition_witness_index']];
            $tokens = $edition_json['tokens'];
            $versionInfo = $ctm->getCollationTableVersionManager()->getCollationTableVersionInfo($tableID);
            $editor_id = end( $versionInfo)->authorTid;
            $timeFrom = end($versionInfo)->timeFrom;
            try {
                $editor = $this->getSystemManager()->getPersonManager()->getPersonEssentialData($editor_id)->name;
            } catch (PersonNotFoundException) {
                // should never happen
                throw new \RuntimeException("Person info for $editor_id not found");
            }

            $edition_text = "";

            foreach ($tokens as $token) {
                if ($token['tokenType'] !== 'empty') {
                    $edition_text = $edition_text . " " . $token['text'];
                }
            }

            $edition_data['editor'] = $editor;
            $edition_data['text'] = $edition_text;
            $edition_data['lang'] = $data['lang'];
            $edition_data['chunk_id'] = explode('-', $data['chunkId'])[1];
            $work_id = explode('-', $data['chunkId'])[0];
            try {
                $edition_data['title'] = $this->getSystemManager()->getWorkManager()->getWorkDataByDareId($work_id)->title;
            } catch (WorkNotFoundException) {
                // should never happen
                throw new \RuntimeException("Work data not found for $work_id");
            }
            $edition_data['timeFrom'] = $timeFrom;
        }

        return $edition_data;
    }

    /**
     * Indexes an edition with a given open search id or with an automatically generated one.
     * @param $client
     * @param string|null $id  null, if it should be generated automatically. Normally not null in an update process.
     * @param string $editor
     * @param string $text
     * @param string $title
     * @param string $chunk
     * @param string $lang
     * @param int $table_id
     * @param string $timeFrom
     * @return void
     */
    private function indexEdition ($client, ?string $id, string $editor, string $text, string $title, string $chunk, string $lang, int $table_id, string $timeFrom): void {

        // Get name of the target index
        if ($lang != 'jrb') {
            $index_name = $this->indexNamePrefix . '_' . $lang;
        }
        else {
            $index_name = $this->indexNamePrefix . '_he';
        }

        // encode text for avoiding errors in exec shell command because of characters like "(", ")" or " "
        $text_clean = $this->encodeForLemmatization($text);

        // tokenization and lemmatization
        // test existence of text and tokenize/lemmatize existing texts
        if (strlen($text_clean) > 3) {
            $tokens_and_lemmata = Lemmatizer::runLemmatizer($lang, $text_clean, $this->indexNamePrefix);

            // Get tokenized and lemmatized transcript
            $edition_tokenized = $tokens_and_lemmata['tokens'];
            $edition_lemmatized = $tokens_and_lemmata['lemmata'];
        }
        else {
            $edition_tokenized = [];
            $edition_lemmatized = [];
            $this->logger->debug("Text is too short for lemmatization...");
        }
        if (count($edition_tokenized) !== count($edition_lemmatized)) {
            $this->logger->debug("Error! Array of tokens and lemmata do not have the same length!\n");
        }

        $client->collections[$index_name]->documents->create([
            'table_id' => (string) $table_id,
            'chunk' => (int) $chunk,
            'creator' => $editor,
            'title' => $title,
            'lang' => $lang,
            'edition_tokens' => $edition_tokenized,
            'edition_lemmata' => $edition_lemmatized,
            'timeFrom' => $timeFrom
        ]);

    }

    /**
     * Removes empty editions from the editions array that contains all editions from the sql database.
     * @param array $editions
     * @return array
     */
    private function cleanEditionData (array $editions): array
    {

        // remove empty editions
        foreach ($editions as $i=>$edition) {

            if (count($edition) === 0) {
                unset ($editions[$i]);
            }
        }

        // update keys in editions array and get number of non-empty editions
        return array_values($editions);
    }

    /**
     * Creates an empty open search index with the given name. If an index with the given name already existed, it will be deleted before.
     * @param $client
     * @param string $indexName
     * @return bool
     */
    private function resetIndex ($client, string $indexName): void {

        // delete existing and create new collection
        if ($client->collections[$indexName]->exists()) {
            $client->collections[$indexName]->delete();
        }

<<<<<<< HEAD
        // create data schemata
        if ($this->indexNamePrefix === 'transcriptions') {
            $schema = [
                'name' => $indexname,
                'fields' => [
                    [
                        'name' => 'title',
                        'type' => 'string',
                        'sort' => true
                    ],
                    [
                        'name' => 'page',
                        'type' => 'int32',
                        'sort' => true
                    ],
                    [
                        'name' => 'seq',
                        'type' => 'int32',
                        'sort' => true
                    ],
                    [
                        'name' => 'docID',
                        'type' => 'int32',
                        'sort' => true
                    ],
                    [
                        'name' => 'foliation',
                        'type' => 'string',
                        'sort' => true
                    ],
                    [
                        'name' => 'pageID',
                        'type' => 'string',
                        'sort' => true
                    ],
                    [
                        'name' => 'column',
                        'type' => 'string',
                        'sort' => true
                    ],
                    [
                        'name' => 'transcription_tokens',
                        'type' => 'string[]',
                    ],
                    [
                        'name' => 'transcription_lemmata',
                        'type' => 'string[]',
                    ],
                    [
                        'name' => 'time_from',
                        'type' => 'string',
                        'sort' => true
                    ],
                    [
                        'name' => 'lang',
                        'type' => 'string',
                    ],
                    [
                        'name' => 'creator',
                        'type' => 'string',
                        'sort' => true
                    ]
                ],
                'default_sorting_field' => 'title'
            ];
        } else if ($this->indexNamePrefix === 'editions')  {
            $schema = [
                'name' => $indexname,
                'fields' => [
                    [
                        'name' => 'title',
                        'type' => 'string',
                        'sort' => true
                    ],
                    [
                        'name' => 'table_id',
                        'type' => 'string',
                        'sort' => true
                    ],
                    [
                        'name' => 'chunk',
                        'type' => 'int32',
                        'sort' => true
                    ],
                    [
                        'name' => 'edition_tokens',
                        'type' => 'string[]',
                    ],
                    [
                        'name' => 'edition_lemmata',
                        'type' => 'string[]',
                    ],
                    [
                        'name' => 'timeFrom',
                        'type' => 'string',
                        'sort' => true
                    ],
                    [
                        'name' => 'lang',
                        'type' => 'string',
                    ],
                    [
                        'name' => 'creator',
                        'type' => 'string',
                        'sort' => true
                    ]
                ],
            ];
        }
=======
        // adjusts the data schema of the collection automatically to the indexed documents
        $dataSchema = [
            "name" => $indexName,
            "fields" => [
                ["name" => ".*", "type" => "auto"]
            ]
        ];
>>>>>>> 8e7f1edf

        $client->collections->create($schema);

        $this->logger->debug("New index *$indexName* was created!\n");

    }


    /**
     * Converts column elements from the sql database into a plain text transcription (copied from the ApiTranscription class)
     * @param array $elements
     * @return string
     */
    private function getPlainTextFromElements(array $elements) : string {
        $text = '';
        foreach($elements as $element) {
            if ($element->type === Element::LINE) {
                foreach($element->items as $item) {
                    switch($item->type) {
                        case Item::TEXT:
                        case Item::HEADING:
                        case Item::RUBRIC:
                        case Item::BOLD_TEXT:
                        case Item::ITALIC:
                        case Item::MATH_TEXT:
                        case Item::GLIPH:
                        case Item::INITIAL:
                            $text .= $item->theText;
                            break;

                        case Item::NO_WORD_BREAK:
                            $text .= '-';
                            break;


                    }
                }
                $text .=  "\n";
            }
        }
        return $text;
    }

    public function instantiateTypesenseClient($config) : Client|bool{
        try {
            $this->client = new Client(
                [
                    'api_key' => $config[ApmConfigParameter::TYPESENSE_KEY],
                    'nodes' => [
                        [
                            'host' => $config[ApmConfigParameter::TYPESENSE_HOST], // For Typesense Cloud use xxx.a1.typesense.net
                            'port' => $config[ApmConfigParameter::TYPESENSE_PORT],      // For Typesense Cloud use 443
                            'protocol' => $config[ApmConfigParameter::TYPESENSE_PROTOCOL],      // For Typesense Cloud use https
                        ],
                    ],
                    'connection_timeout_seconds' => 2,
                ]
            );

            return $this->client;
        } catch (ConfigError) {
            return false;
        }
    }
}<|MERGE_RESOLUTION|>--- conflicted
+++ resolved
@@ -636,11 +636,8 @@
             if (count($edition) === 0) {
                 continue;
             }
-<<<<<<< HEAD
+
             $editionsInDatabase[] = [(string) $edition['table_id'], (string) $edition['chunk_id'], (string) $edition['timeFrom'], $edition['text']]; ;
-=======
-            $editionsInDatabase[] = [(string) $edition['table_id'], (string) $edition['chunk_id'], (string) $edition['timeFrom']];
->>>>>>> 8e7f1edf
         }
 
         printf("   %d editions processed", count($editionIds));
@@ -724,13 +721,7 @@
                     $currentVersionInfo = (array)(end($versions));
                     $timeFrom = (string) $currentVersionInfo['timeFrom'];
                     $transcription= $this->getTranscription($docID, $page, $col);
-
-<<<<<<< HEAD
                     $columnsInDatabase[] = [(string) $page_id, (string) $col, $timeFrom, $transcription];
-=======
-                    $columnsInDatabase[] = [(string) $page_id, (string) $col, $timeFrom];
-                    print(".");
->>>>>>> 8e7f1edf
                 }
             }
 
@@ -925,7 +916,18 @@
     private function checkSingleTranscription(string $pageID, string $col, bool $fix): void
     {
 
-        $page_info = $this->getSystemManager()->getDocumentManager()->getPageInfo($pageID);
+        try {
+            $page_info = $this->getSystemManager()->getDocumentManager()->getPageInfo($pageID);
+        } catch (Exception $e) {
+            print("No page with ID $pageID found in the database.\n");
+            return;
+        }
+
+        if ($page_info->numCols === 0) {
+            print("No columns for the page with ID $pageID found in the database.\n");
+            return;
+        }
+
         $docID = $page_info->docId;
         $page = $page_info->pageNumber;
         $transcription = $this->getTranscription($docID, $page, $col);
@@ -1455,17 +1457,11 @@
     private function getTypesenseIdAndIndexName (string $id, string $columnNumber=null): array {
 
         if ($this->indexNamePrefix === 'transcriptions') {
-<<<<<<< HEAD
-            $searchParameters = ['q' => $arg1, 'query_by' => 'pageID', 'filter_by' => "column:=$arg2", 'prefix' => false, 'num_typos' => 0];
+            $searchParameters = ['q' => $id, 'query_by' => 'pageID', 'filter_by' => "column:=$columnNumber", 'prefix' => false, 'num_typos' => 0];
         } else if ($this->indexNamePrefix === 'editions') {
-            $searchParameters = ['q' => $arg1, 'query_by' => 'table_id', 'prefix' => false, 'num_typos' => 0];
-=======
-            $searchParameters = ['q' => $id, 'query_by' => 'pageID', 'filter_by' => "column:=$columnNumber", 'prefix' => false];
-        } else if ($this->indexNamePrefix === 'editions') {
-            $searchParameters = ['q' => $id, 'query_by' => 'table_id', 'prefix' => false];
+            $searchParameters = ['q' => $id, 'query_by' => 'table_id', 'prefix' => false, 'num_typos' => 0];
         } else {
             return [];
->>>>>>> 8e7f1edf
         }
 
         foreach ($this->indices as $index) {
@@ -1690,11 +1686,10 @@
             $client->collections[$indexName]->delete();
         }
 
-<<<<<<< HEAD
         // create data schemata
         if ($this->indexNamePrefix === 'transcriptions') {
             $schema = [
-                'name' => $indexname,
+                'name' => $indexName,
                 'fields' => [
                     [
                         'name' => 'title',
@@ -1758,7 +1753,7 @@
             ];
         } else if ($this->indexNamePrefix === 'editions')  {
             $schema = [
-                'name' => $indexname,
+                'name' => $indexName,
                 'fields' => [
                     [
                         'name' => 'title',
@@ -1800,15 +1795,6 @@
                 ],
             ];
         }
-=======
-        // adjusts the data schema of the collection automatically to the indexed documents
-        $dataSchema = [
-            "name" => $indexName,
-            "fields" => [
-                ["name" => ".*", "type" => "auto"]
-            ]
-        ];
->>>>>>> 8e7f1edf
 
         $client->collections->create($schema);
 
