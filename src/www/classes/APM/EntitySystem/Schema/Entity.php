<?php

namespace APM\EntitySystem\Schema;

use APM\EntitySystem\Kernel\TidDefiner;
use APM\EntitySystem\Kernel\TidDefinerTrait;

/**
 * Constants that define ids for all system entities.
 *
 * The constant prefix indicates the kind of entity:
 *    - eXXX: a particular entity
 *    - tXXX: an entity type
 *    - pXXX: a predicate
 *    - ValueTypeXXXXX: a value type
 *
 * Any id under 100 million (< 100000000) can be used as
 * a system entity
 */
class Entity implements TidDefiner
{
    use TidDefinerTrait;

    // System Entity
    const int System = 1;

    // Entity Types

    const int tRelation = 101;
    const int tAttribute = 102;
    const int tEntityType = 103;
    const int tValueType = 104;
    const int tStatement = 105;
    const int tStatementGroup = 106;
    const int tPerson = 107;
    const int tGeographicalPlace = 108;
    const int tGeographicalArea = 109;
    const int tLanguage = 110;
    const int tUrlType = 111;
    const int tIdType = 112;
    const int tWork = 113;
    const int tAreaType = 114;
    const int tOrganization = 115;
    const int tOrganizationType = 116;
    const int tOccupation = 117;
    const int tOrganizationalRole = 118;
    const int tCalendar = 119;
    const int tDocument = 120;
    const int tGenericEditionSource = 121;
    const int tDocumentType = 122;
    const int tImageSource = 123;
    const int tPageType = 124;

    // Location Types
    const int tCountry = 125;
    const int tCity = 126;
    const int tInstitution = 127;

    // Special
    const int tDareMaterial = 128;


    // Value types

    const int ValueTypeText = 1001;
    const int ValueTypeNumber = 1002;
    const int ValueTypeInteger = 1003;
    const int ValueTypeBoolean = 1004;
    const int ValueTypeTimestamp = 1005;
    const int ValueTypeDate = 1006;
    const int ValueTypeVagueDate = 1007;
    const int ValueTypeTimeString = 1008;
    const int ValueTypeGpsCoordinates = 1009;
    const int ValueTypeUrl = 1010;
    const int ValueTypeWorkId = 1011;
    const int ValueTypeEmailAddress = 1111;


    // Basic entity predicates

    const int pEntityType = 2001;
    const int pEntityName = 2002;
    const int pEntityDescription = 2003;
    const int pEntityCreationTimestamp = 2004;
    const int pSortName = 2005;
    const int pNameInOriginalLanguage = 2006;
    const int pAlternateName = 2007;
    const int pExternalId = 2008;
    const int pUrl = 2009;
    const int pEmailAddress = 2010;
    const int pMember = 2011;
    const int pMemberOf = 2012;
    const int pDeprecated = 2013;

    // ID predicates that apply to different types of entities
    const int pGNDId = 2093;
    const int pLocId = 2094;
    const int pViafId = 2901;
    const int pWikiDataId = 2902;

    // Language predicates
    const int pLangIso639Code = 2951;

    // Basic statement metadata predicates

    const int pStatementAuthor = 3001;
    const int pStatementTimestamp = 3002;
    const int pStatementEditorialNote = 3003;

    // Object qualification predicates
    const int pObjectLang = 4001;
    const int pObjectSequence = 4002;
    const int pObjectFrom = 4003;
    const int pObjectUntil = 4004;
    const int pObjectUrlType = 4005;
    const int pObjectIdType = 4006;

    const int pObjectCalendar = 4007;
    const int pQualificationsCalendar = 4008;

    // Cancellation predicates
    const int pCancelledBy = 5001;
    const int pCancellationTimestamp = 5002;
    const int pCancellationEditorialNote = 5003;

    // Merge predicates
    const int pMergedInto = 6001;
    const int pMergedBy = 6002;
    const int pMergeTimestamp = 6003;
    const int pMergeEditorialNote = 6004;

    // Person predicates
    const int pOccupation = 7008;
    const int pDateOfBirth = 7009;
    const int pPlaceOfBirth = 7010;
    const int pDateOfDeath = 7011;
    const int pPlaceOfDeath = 7012;
    const int pIsUser = 7013;
    const int pIsEnabledUser = 7014;
    const int pOrcid = 7015;

    const int pParentOf = 7016;


    // Work Predicates

    const int pWorkAuthor = 7501;
    const int pApmWorkId = 7502;
    const int pWorkShortTitle = 7503;
    const int pWorkIsEnabledInApm = 7504;


    // Document Predicates

    const int pDocumentType = 7601;
    const int pDocumentLanguage = 7602;
    const int pImageSource = 7603;
    const int pInDare = 7604;
    const int pIsPublic = 7605;
    const int pImageSourceData = 7606;
    const int pUseDeepZoomForImages = 7607;

    const int pStoredAt = 7608;


// Dare Document Predicates

    // Dare Document Predicates

    const int pDareType = 7609;
    const int pDareHasImages = 7610;
    const int pDareImagesComplete = 7611;
    const int pDareHasPlaceholders = 7612;
    const int pDareIsFragmentary = 7613;
    const int pDareIsDareFoliated = 7614;
    const int pDarePageCount = 7615;
    const int pDareIdno = 7617;
    const int pDareAltRepository = 7618;
    const int pDareContentTitle = 7619;
    const int pDareContentSummary = 7620;
    const int pDareIsSegmented = 7621;
    const int pDareLeavesCount = 7622;
    const int pDareMaterialType = 7623;
    const int pDareLeavesFormat = 7624;
    const int pDareLeavesHeight = 7625;
    const int pDareLeavesWidth = 7626;
    const int pDareWrittenLines = 7627;
    const int pDareWrittenLinesText = 7628;
    const int pDareColumnNo = 7629;
    const int pDareWrittenHeight = 7630;
    const int pDareWrittenWidth = 7631;
    const int pDareHandNumber = 7632;
    const int pDareContemporaryBinding = 7633;
    const int pDareBindingWidth = 7634;
    const int pDareBindingHeight = 7635;
    const int pDareBindingDate = 7636;
    const int pDareOriginNotBefore = 7637;
    const int pDareOriginNotAfter = 7638;
    const int pDareOriginDate = 7639;
    const int pDareOriginPlace = 7640;
    const int pDareFoliation = 7641;
    const int pDareCollation = 7642;
    const int pDareConditionDescription = 7643;
    const int pDareDecoration = 7644;
    const int pDareLayout = 7645;
    const int pDareHandDescription = 7646;
    const int pDareBindingDescription = 7647;
    const int pDareAcquisition = 7648;
    const int pDareProvenance = 7649;
    const int pDareAdditions = 7650;
    const int pDareGwNo = 7651;
    const int pDareIstc = 7652;
    const int pDareContent = 7656;
    const int pDareMaterialDescription = 7657;
    const int pDareOrigin = 7658;

    // Geographical Predicates
    const int pContainedBy = 8001;
    const int pContains = 8002;
    const int pCivicAddress = 8003;
    const int pGpsCoordinates = 8004;

    const int pAreaType = 8005;

    const int pLocatedIn = 8006;


    // Edition source predicates

    const int pDefaultSiglum = 8501;
    const int pApplicableLanguage = 8502;
    const int pApplicableWork = 8503;
    const int pSpecificSource = 8504;

    // Url Types

    const int UrlTypeGeneric = 9000;
    const int UrlTypeViaf = 9001;
    const int UrlTypeDb = 9002;
    const int UrlTypeDnb = 9003;
    const int UrlTypeWikipedia = 9004;

    const int UrlTypePersonalHomePage = 9005;
    const int UrlTypeWorkHomePage = 9006;


    // Document types

    const int DocTypeManuscript = 9101;
    const int DocTypePrint = 9102;
    const int DocTypeIncunabulum = 9103;


    // Image Sources
    const int ImageSourceBilderberg = 9201;
    const int ImageSourceAverroesServer = 9202;


    // Page Types
    const int PageTypeNotSet = 9300;
    const int PageTypeText = 9301;
    const int PageTypeFrontMatter = 9302;
    const int PageTypeBackMatter = 9303;


    // Calendars
    const int CalendarGregorian = 9501;
    const int CalendarJulian = 9502;
    const int CalendarIslamicObservational = 9503;
    const int CalendarIslamicTabular = 9504;
    const int CalendarIslamicTabularUlughBeg = 9505;
    const int CalendarIslamicTabularBohras = 9506;
    const int CalendarHebrewObservational = 9507;
    const int CalendarHebrewCalculated = 9508;



    // ID types
    const int IdTypeWikiData = 10001;
    const int IdTypeViaf = 10002;
    const int IdTypeGnd = 10003;
    const int IdTypeOrcid = 10004;


    // Area types

    const int AreaTypeCountry = 11001;
    const int AreaTypeCountryPart = 11002;
    const int AreaTypeProvince = 11003;
    const int AreaTypeState = 11004;
    const int AreaTypeCity = 11005;
    const int AreaTypeCounty = 11006;
    const int AreaTypeCanton = 11007;


    // Organization types



    // Occupation types



    // Legacy or external database ids

    const int pDarePersonId = 14001;
    const int pLegacyApmDatabaseId = 14002;

    // Languages

    const int LangArabic = 20001;
    const int LangHebrew = 20002;
    const int LangLatin = 20003;
    const int LangJudeoArabic = 20004;
    const int LangAncientGreek = 20005;

    const int LangEnglish = 20021;
    const int LangGerman = 20022;
    const int LangFrench = 20023;
    const int LangItalian = 20024;
    const int LangSpanish = 20025;
    const int LangPortuguese = 20026;
    const int LangTurkish = 20027;

<<<<<<< HEAD
    // Materials

    const int MaterialPaper = 20028;
    const int MaterialParchment = 20029;
    const int MaterialMixed = 20030;
    const int MaterialVellum = 20031;
    const int MaterialTissue = 20032;

=======
>>>>>>> 3cb409e0
}<|MERGE_RESOLUTION|>--- conflicted
+++ resolved
@@ -322,7 +322,6 @@
     const int LangPortuguese = 20026;
     const int LangTurkish = 20027;
 
-<<<<<<< HEAD
     // Materials
 
     const int MaterialPaper = 20028;
@@ -331,6 +330,4 @@
     const int MaterialVellum = 20031;
     const int MaterialTissue = 20032;
 
-=======
->>>>>>> 3cb409e0
 }