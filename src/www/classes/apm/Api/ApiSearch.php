--- conflicted
+++ resolved
@@ -24,12 +24,9 @@
     // Function to search in an OpenSearch-Index – returns an api response to js
     public function search(Request $request, Response $response): Response
     {
-<<<<<<< HEAD
         $this->setApiCallName(self::CLASS_NAME . ':' . __FUNCTION__);
         // Name of the index, that should be queried and informative variables for the API response
-=======
         // Name of the index to search in – informative variables for the API response
->>>>>>> bdc023db
         $index_name = 'transcripts';
         $status = 'OK';
         $now = TimeString::now();
@@ -659,26 +656,13 @@
     // ApiCall – Function to get all doc titles
     public function getTitles (Request $request, Response $response): Response
     {
-<<<<<<< HEAD
         $this->setApiCallName(self::CLASS_NAME . ':' . __FUNCTION__);
-=======
         $cache = $this->systemManager->getSystemDataCache();
->>>>>>> bdc023db
         $status = 'OK';
         $now = TimeString::now();
 
-<<<<<<< HEAD
-        // Instantiate OpenSearch client
-        try {
-            $client = $this->instantiateClient();
-        } catch (Exception $e) { // This error handling has seemingly no effect right now - error message is currently generated in js
-            $status = 'Connecting to OpenSearch server failed.';
-            return $this->responseWithJson($response, ['serverTime' => $now, 'status' => $status], 503);
-        }
-=======
         // Get data from cache, if data is not cached, get data from open search index and set the cache
         try {
->>>>>>> bdc023db
 
             $titles = unserialize($cache->get('Titles'));
 
@@ -712,24 +696,13 @@
     // API Call – Function to get all transcribers
     public function getTranscribers (Request $request, Response $response): Response
     {
-<<<<<<< HEAD
         $this->setApiCallName(self::CLASS_NAME . ':' . __FUNCTION__);
-=======
         $cache = $this->systemManager->getSystemDataCache();
->>>>>>> bdc023db
         $status = 'OK';
         $now = TimeString::now();
 
         // Get data from cache, if data is not cached, get data from open search index and set the cache
         try {
-<<<<<<< HEAD
-            $client = $this->instantiateClient();
-        } catch (Exception $e) { // This error handling has seemingly no effect right now - error message is currently generated in js
-            $status = 'Connecting to OpenSearch server failed.';
-            return $this->responseWithJson($response, ['serverTime' => $now, 'status' => $status, 503]);
-        }
-=======
->>>>>>> bdc023db
 
             $transcribers = unserialize($cache->get('Transcribers'));
 
