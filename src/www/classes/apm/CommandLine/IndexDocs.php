<?php

/* 
 *  Copyright (C) 2019 Universität zu Köln
 *
 *  This program is free software: you can redistribute it and/or modify
 *  it under the terms of the GNU General Public License as published by
 *  the Free Software Foundation, either version 3 of the License, or
 *  (at your option) any later version.
 *
 *  This program is distributed in the hope that it will be useful,
 *  but WITHOUT ANY WARRANTY; without even the implied warranty of
 *  MERCHANTABILITY or FITNESS FOR A PARTICULAR PURPOSE.  See the
 *  GNU General Public License for more details.
 *
 *  You should have received a copy of the GNU General Public License
 *  along with this program.  If not, see <https://www.gnu.org/licenses/>.
 *  
 */

namespace APM\CommandLine;

use APM\System\ApmConfigParameter;
use AverroesProject\ColumnElement\Element;
use AverroesProject\TxText\Item;
use OpenSearch\Client;
use OpenSearch\ClientBuilder;
use PHPUnit\Util\Exception;
use ThomasInstitut\TimeString\TimeString;

/**
 * Description of IndexDocs
 *
 * Command line utility, which indexes all transcripts out of the sql-database by using methods of the DataManager class
 *
 * @author Lukas Reichert
 */

class IndexDocs extends CommandLineUtility {

    private Client $client;
    private string $indexName;

    public function main($argc, $argv): bool
    {
        // Instantiate OpenSearch client
        $this->client =  (new ClientBuilder())
            ->setHosts($this->config[ApmConfigParameter::OPENSEARCH_HOSTS])
            ->setBasicAuthentication($this->config[ApmConfigParameter::OPENSEARCH_USER], $this->config[ApmConfigParameter::OPENSEARCH_PASSWORD])
            ->setSSLVerification(false) // For testing only. Use certificate for validation
            ->build();

        // Name of the index in OpenSearch
        $this->indexName = 'transcripts';


        // Delete existing and create new index
        if ($this->client->indices()->exists([
            'index' => $this->indexName])
        ) {
            $this->client->indices()->delete([
                'index' => $this->indexName
            ]);
            print("Existing index *$this->indexName* was deleted!\n");
        };

       $this->client->indices()->create([
            'index' => $this->indexName,
            'body' => [
                'settings' => [
                    'index' => [
                        'max_result_window' => 50000
                    ]
                ]
            ]
        ]);

        print("New index *$this->indexName* was created!\n");


        // Get a list of all docIDs in the sql-database
        $docList = $this->dm->getDocIdList('title');

        // Ascending ID for OpenSearch entries
        $id = 0;

        // Download language models for lemmatization
        exec("python3 ../../python/download_models.py", $models_status);
        print($models_status[0]);

        print("\nStart indexing...\n");

        // Iterate over all docIDs
        foreach ($docList as $docID) {
            // Get title of every document$transcript_clean
            $docInfo = $this->dm->getDocById($docID);
            $title = ($docInfo['title']);

            // Get a list of pageIDs with transcriptions
            $transPages = $this->dm->getTranscribedPageListByDocId($docID);

            // Iterate over transcribed pages

            foreach ($transPages as $page) {

                // Get pageID and number of columns of the page
                $pageID = $this->dm->getpageIDByDocPage($docID, $page);
                $pageInfo = $this->dm->getPageInfo($pageID);
                $numCols = $pageInfo['num_cols'];

                // Iterate over all columns of the page and get the corresponding transcripts and transcribers
                for ($col = 1; $col <= $numCols; $col++) {
                    $versions = $this->dm->getTranscriptionVersionsWithAuthorInfo($pageID, $col);
                    if (count($versions) === 0) {
                        // no transcription in this column
                        continue;
                    }
                    $elements = $this->dm->getColumnElementsBypageID($pageID, $col);
                    $transcript = $this->getPlainTextFromElements($elements);
                    $transcriber = $versions[0]['author_name'];

                    // Get language of current column (document) - IS IT OK, THAT THE SEQ-ARGUMENT IS ALWAYS 1?
                    $lang = $this->dm->getPageInfoByDocSeq($docID, 1)['lang'];

                    // Add columnData to the OpenSearch index with a unique ID
                    $id = $id + 1;

                    // IF-CLAUSE ONLY FOR TESTING
                    // 10672: Doc 92 (M-VA-VAT-BAV-Pal.lat.1035) page 13 col 1 lang la
                    // 'he', 328, 17
                    if ($lang === 'la' and $page === '13' and $docID === '92') {
                        $this->indexCol($id, $title, $page, $col, $transcriber, $pageID, $docID, $transcript, $lang);
                        print("$id: Doc $docID ($title) page $page col $col lang $lang\n");
                    }
                }
            }
        }
    return true;
    }

    // Function to get plaintext of the transcripts in the sql-database (copied from the ApiTranscription class)
    private function getPlainTextFromElements($elements) : string {
        $text = '';
        foreach($elements as $element) {
            if ($element->type === Element::LINE) {
                foreach($element->items as $item) {
                    switch($item->type) {
                        case Item::TEXT:
                        case Item::HEADING:
                        case Item::RUBRIC:
                        case Item::BOLD_TEXT:
                        case Item::ITALIC:
                        case Item::MATH_TEXT:
                        case Item::GLIPH:
                        case Item::INITIAL:
                            $text .= $item->theText;
                            break;

                        case Item::NO_WORD_BREAK:
                            $text .= '-';
                            break;


                    }
                }
                $text .=  "\n";
            }
        }
        return $text;
    }

    // Function to add pages to the OpenSearch index
    private function indexCol ($id, $title, $page, $col, $transcriber, $pageID, $docID, $transcript, $lang): bool
    {

        // Encode transcript for avoiding errors in shell command because of characters like "(", ")" or " "
        $transcript_clean = $this->encode($transcript);
#
         // Tokenization and Lemmatization
        if (strlen($transcript_clean) > 3) {
                echo ("Lemmatizing in Python...");
                exec("python3 ../../python/Lemmatizer_Indexing.py $transcript_clean", $tokens_and_lemmata);
                $transcript_tokenized = explode("#", $tokens_and_lemmata[0]);
                $transcript_lemmatized = explode("#", $tokens_and_lemmata[1]);
                print ($transcript_clean);
            }
            else {
                $transcript_tokenized = [];
                $transcript_lemmatized = [];
                echo ("Transcript is too short for lemmatization...");
            }
            if (count($transcript_tokenized) !== count($transcript_lemmatized)) {
                print("Error! Array of tokens and lemmata do not have the same length!\n");
                print_r($transcript_tokenized);
                print_r($transcript_lemmatized);
            }
            else {
                print_r("finished!\n");
            }

        $this->client->create([
            'index' => $this->indexName,
            'id' => $id,
            'body' => [
                'title' => $title,
                'page' => $page,
                'column' => $col,
                'pageID' => $pageID,
                'docID' => $docID,
                'lang' => $lang,
<<<<<<< HEAD
=======
                'transcriber' => $transcriber,
>>>>>>> b47a4481
                'transcript' => $transcript,
                'transcript_tokens' => $transcript_tokenized,
                'transcript_lemmata' => $transcript_lemmatized
            ]
        ]);

        return true;
    }

    private function encode($transcript) {
        $transcript_clean = str_replace("\n", "#", $transcript);
        $transcript_clean = str_replace(" ", "#", $transcript_clean);
        $transcript_clean = str_replace("(", "%", $transcript_clean);
        $transcript_clean = str_replace(")", "§", $transcript_clean);
        $transcript_clean = str_replace("׳", "€", $transcript_clean);
        $transcript_clean = str_replace("'", "\'", $transcript_clean);
        $transcript_clean = str_replace("\"", "\\\"", $transcript_clean);
        //$transcript_clean = str_replace('&nbsp;', '#', $transcript_clean);
        //$transcript_clean = str_replace('&h2028;', '#', $transcript_clean);

        return $transcript_clean;
    }
}<|MERGE_RESOLUTION|>--- conflicted
+++ resolved
@@ -208,10 +208,7 @@
                 'pageID' => $pageID,
                 'docID' => $docID,
                 'lang' => $lang,
-<<<<<<< HEAD
-=======
                 'transcriber' => $transcriber,
->>>>>>> b47a4481
                 'transcript' => $transcript,
                 'transcript_tokens' => $transcript_tokenized,
                 'transcript_lemmata' => $transcript_lemmatized
