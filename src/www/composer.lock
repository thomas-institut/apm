{
    "_readme": [
        "This file locks the dependencies of your project to a known state",
        "Read more about it at https://getcomposer.org/doc/01-basic-usage.md#installing-dependencies",
        "This file is @generated automatically"
    ],
    "content-hash": "e1b1312b344491bbc882dd78daba87e1",
    "packages": [
        {
            "name": "dflydev/fig-cookies",
            "version": "v3.1.0",
            "source": {
                "type": "git",
                "url": "https://github.com/dflydev/dflydev-fig-cookies.git",
                "reference": "ebe6c15c9895fc490efe620ad734c8ef4a85bdb0"
            },
            "dist": {
                "type": "zip",
                "url": "https://api.github.com/repos/dflydev/dflydev-fig-cookies/zipball/ebe6c15c9895fc490efe620ad734c8ef4a85bdb0",
                "reference": "ebe6c15c9895fc490efe620ad734c8ef4a85bdb0",
                "shasum": ""
            },
            "require": {
                "ext-pcre": "*",
                "php": "^7.2 || ^8.0",
                "psr/http-message": "^1.0.1 || ^2"
            },
            "require-dev": {
                "doctrine/coding-standard": "^8",
                "phpstan/extension-installer": "^1.0",
                "phpstan/phpstan": "^0.12",
                "phpstan/phpstan-phpunit": "^0.12.16",
                "phpunit/phpunit": "^7.2.6 || ^9",
                "scrutinizer/ocular": "^1.8",
                "squizlabs/php_codesniffer": "^3.3",
                "vimeo/psalm": "^4.4"
            },
            "type": "library",
            "extra": {
                "branch-alias": {
                    "dev-main": "3.0.x-dev"
                }
            },
            "autoload": {
                "psr-4": {
                    "Dflydev\\FigCookies\\": "src/Dflydev/FigCookies"
                }
            },
            "notification-url": "https://packagist.org/downloads/",
            "license": [
                "MIT"
            ],
            "authors": [
                {
                    "name": "Beau Simensen",
                    "email": "beau@dflydev.com"
                }
            ],
            "description": "Cookies for PSR-7 HTTP Message Interface.",
            "keywords": [
                "cookies",
                "psr-7",
                "psr7"
            ],
            "support": {
                "issues": "https://github.com/dflydev/dflydev-fig-cookies/issues",
                "source": "https://github.com/dflydev/dflydev-fig-cookies/tree/v3.1.0"
            },
            "time": "2023-07-18T20:41:43+00:00"
        },
        {
            "name": "ezimuel/guzzlestreams",
            "version": "3.1.0",
            "source": {
                "type": "git",
                "url": "https://github.com/ezimuel/guzzlestreams.git",
                "reference": "b4b5a025dfee70d6cd34c780e07330eb93d5b997"
            },
            "dist": {
                "type": "zip",
                "url": "https://api.github.com/repos/ezimuel/guzzlestreams/zipball/b4b5a025dfee70d6cd34c780e07330eb93d5b997",
                "reference": "b4b5a025dfee70d6cd34c780e07330eb93d5b997",
                "shasum": ""
            },
            "require": {
                "php": ">=5.4.0"
            },
            "require-dev": {
                "phpunit/phpunit": "~9.0"
            },
            "type": "library",
            "extra": {
                "branch-alias": {
                    "dev-master": "3.0-dev"
                }
            },
            "autoload": {
                "psr-4": {
                    "GuzzleHttp\\Stream\\": "src/"
                }
            },
            "notification-url": "https://packagist.org/downloads/",
            "license": [
                "MIT"
            ],
            "authors": [
                {
                    "name": "Michael Dowling",
                    "email": "mtdowling@gmail.com",
                    "homepage": "https://github.com/mtdowling"
                }
            ],
            "description": "Fork of guzzle/streams (abandoned) to be used with elasticsearch-php",
            "homepage": "http://guzzlephp.org/",
            "keywords": [
                "Guzzle",
                "stream"
            ],
            "support": {
                "source": "https://github.com/ezimuel/guzzlestreams/tree/3.1.0"
            },
            "time": "2022-10-24T12:58:50+00:00"
        },
        {
            "name": "ezimuel/ringphp",
            "version": "1.2.2",
            "source": {
                "type": "git",
                "url": "https://github.com/ezimuel/ringphp.git",
                "reference": "7887fc8488013065f72f977dcb281994f5fde9f4"
            },
            "dist": {
                "type": "zip",
                "url": "https://api.github.com/repos/ezimuel/ringphp/zipball/7887fc8488013065f72f977dcb281994f5fde9f4",
                "reference": "7887fc8488013065f72f977dcb281994f5fde9f4",
                "shasum": ""
            },
            "require": {
                "ezimuel/guzzlestreams": "^3.0.1",
                "php": ">=5.4.0",
                "react/promise": "~2.0"
            },
            "replace": {
                "guzzlehttp/ringphp": "self.version"
            },
            "require-dev": {
                "ext-curl": "*",
                "phpunit/phpunit": "~9.0"
            },
            "suggest": {
                "ext-curl": "Guzzle will use specific adapters if cURL is present"
            },
            "type": "library",
            "extra": {
                "branch-alias": {
                    "dev-master": "1.1-dev"
                }
            },
            "autoload": {
                "psr-4": {
                    "GuzzleHttp\\Ring\\": "src/"
                }
            },
            "notification-url": "https://packagist.org/downloads/",
            "license": [
                "MIT"
            ],
            "authors": [
                {
                    "name": "Michael Dowling",
                    "email": "mtdowling@gmail.com",
                    "homepage": "https://github.com/mtdowling"
                }
            ],
            "description": "Fork of guzzle/RingPHP (abandoned) to be used with elasticsearch-php",
            "support": {
                "source": "https://github.com/ezimuel/ringphp/tree/1.2.2"
            },
            "time": "2022-12-07T11:28:53+00:00"
        },
        {
            "name": "fig/http-message-util",
            "version": "1.1.5",
            "source": {
                "type": "git",
                "url": "https://github.com/php-fig/http-message-util.git",
                "reference": "9d94dc0154230ac39e5bf89398b324a86f63f765"
            },
            "dist": {
                "type": "zip",
                "url": "https://api.github.com/repos/php-fig/http-message-util/zipball/9d94dc0154230ac39e5bf89398b324a86f63f765",
                "reference": "9d94dc0154230ac39e5bf89398b324a86f63f765",
                "shasum": ""
            },
            "require": {
                "php": "^5.3 || ^7.0 || ^8.0"
            },
            "suggest": {
                "psr/http-message": "The package containing the PSR-7 interfaces"
            },
            "type": "library",
            "extra": {
                "branch-alias": {
                    "dev-master": "1.1.x-dev"
                }
            },
            "autoload": {
                "psr-4": {
                    "Fig\\Http\\Message\\": "src/"
                }
            },
            "notification-url": "https://packagist.org/downloads/",
            "license": [
                "MIT"
            ],
            "authors": [
                {
                    "name": "PHP-FIG",
                    "homepage": "https://www.php-fig.org/"
                }
            ],
            "description": "Utility classes and constants for use with PSR-7 (psr/http-message)",
            "keywords": [
                "http",
                "http-message",
                "psr",
                "psr-7",
                "request",
                "response"
            ],
            "support": {
                "issues": "https://github.com/php-fig/http-message-util/issues",
                "source": "https://github.com/php-fig/http-message-util/tree/1.1.5"
            },
            "time": "2020-11-24T22:02:12+00:00"
        },
        {
            "name": "laravel/serializable-closure",
            "version": "v1.3.3",
            "source": {
                "type": "git",
                "url": "https://github.com/laravel/serializable-closure.git",
                "reference": "3dbf8a8e914634c48d389c1234552666b3d43754"
            },
            "dist": {
                "type": "zip",
                "url": "https://api.github.com/repos/laravel/serializable-closure/zipball/3dbf8a8e914634c48d389c1234552666b3d43754",
                "reference": "3dbf8a8e914634c48d389c1234552666b3d43754",
                "shasum": ""
            },
            "require": {
                "php": "^7.3|^8.0"
            },
            "require-dev": {
                "nesbot/carbon": "^2.61",
                "pestphp/pest": "^1.21.3",
                "phpstan/phpstan": "^1.8.2",
                "symfony/var-dumper": "^5.4.11"
            },
            "type": "library",
            "extra": {
                "branch-alias": {
                    "dev-master": "1.x-dev"
                }
            },
            "autoload": {
                "psr-4": {
                    "Laravel\\SerializableClosure\\": "src/"
                }
            },
            "notification-url": "https://packagist.org/downloads/",
            "license": [
                "MIT"
            ],
            "authors": [
                {
                    "name": "Taylor Otwell",
                    "email": "taylor@laravel.com"
                },
                {
                    "name": "Nuno Maduro",
                    "email": "nuno@laravel.com"
                }
            ],
            "description": "Laravel Serializable Closure provides an easy and secure way to serialize closures in PHP.",
            "keywords": [
                "closure",
                "laravel",
                "serializable"
            ],
            "support": {
                "issues": "https://github.com/laravel/serializable-closure/issues",
                "source": "https://github.com/laravel/serializable-closure"
            },
            "time": "2023-11-08T14:08:06+00:00"
        },
        {
            "name": "monolog/monolog",
            "version": "3.5.0",
            "source": {
                "type": "git",
                "url": "https://github.com/Seldaek/monolog.git",
                "reference": "c915e2634718dbc8a4a15c61b0e62e7a44e14448"
            },
            "dist": {
                "type": "zip",
                "url": "https://api.github.com/repos/Seldaek/monolog/zipball/c915e2634718dbc8a4a15c61b0e62e7a44e14448",
                "reference": "c915e2634718dbc8a4a15c61b0e62e7a44e14448",
                "shasum": ""
            },
            "require": {
                "php": ">=8.1",
                "psr/log": "^2.0 || ^3.0"
            },
            "provide": {
                "psr/log-implementation": "3.0.0"
            },
            "require-dev": {
                "aws/aws-sdk-php": "^3.0",
                "doctrine/couchdb": "~1.0@dev",
                "elasticsearch/elasticsearch": "^7 || ^8",
                "ext-json": "*",
                "graylog2/gelf-php": "^1.4.2 || ^2.0",
                "guzzlehttp/guzzle": "^7.4.5",
                "guzzlehttp/psr7": "^2.2",
                "mongodb/mongodb": "^1.8",
                "php-amqplib/php-amqplib": "~2.4 || ^3",
                "phpstan/phpstan": "^1.9",
                "phpstan/phpstan-deprecation-rules": "^1.0",
                "phpstan/phpstan-strict-rules": "^1.4",
                "phpunit/phpunit": "^10.1",
                "predis/predis": "^1.1 || ^2",
                "ruflin/elastica": "^7",
                "symfony/mailer": "^5.4 || ^6",
                "symfony/mime": "^5.4 || ^6"
            },
            "suggest": {
                "aws/aws-sdk-php": "Allow sending log messages to AWS services like DynamoDB",
                "doctrine/couchdb": "Allow sending log messages to a CouchDB server",
                "elasticsearch/elasticsearch": "Allow sending log messages to an Elasticsearch server via official client",
                "ext-amqp": "Allow sending log messages to an AMQP server (1.0+ required)",
                "ext-curl": "Required to send log messages using the IFTTTHandler, the LogglyHandler, the SendGridHandler, the SlackWebhookHandler or the TelegramBotHandler",
                "ext-mbstring": "Allow to work properly with unicode symbols",
                "ext-mongodb": "Allow sending log messages to a MongoDB server (via driver)",
                "ext-openssl": "Required to send log messages using SSL",
                "ext-sockets": "Allow sending log messages to a Syslog server (via UDP driver)",
                "graylog2/gelf-php": "Allow sending log messages to a GrayLog2 server",
                "mongodb/mongodb": "Allow sending log messages to a MongoDB server (via library)",
                "php-amqplib/php-amqplib": "Allow sending log messages to an AMQP server using php-amqplib",
                "rollbar/rollbar": "Allow sending log messages to Rollbar",
                "ruflin/elastica": "Allow sending log messages to an Elastic Search server"
            },
            "type": "library",
            "extra": {
                "branch-alias": {
                    "dev-main": "3.x-dev"
                }
            },
            "autoload": {
                "psr-4": {
                    "Monolog\\": "src/Monolog"
                }
            },
            "notification-url": "https://packagist.org/downloads/",
            "license": [
                "MIT"
            ],
            "authors": [
                {
                    "name": "Jordi Boggiano",
                    "email": "j.boggiano@seld.be",
                    "homepage": "https://seld.be"
                }
            ],
            "description": "Sends your logs to files, sockets, inboxes, databases and various web services",
            "homepage": "https://github.com/Seldaek/monolog",
            "keywords": [
                "log",
                "logging",
                "psr-3"
            ],
            "support": {
                "issues": "https://github.com/Seldaek/monolog/issues",
                "source": "https://github.com/Seldaek/monolog/tree/3.5.0"
            },
            "funding": [
                {
                    "url": "https://github.com/Seldaek",
                    "type": "github"
                },
                {
                    "url": "https://tidelift.com/funding/github/packagist/monolog/monolog",
                    "type": "tidelift"
                }
            ],
            "time": "2023-10-27T15:32:31+00:00"
        },
        {
            "name": "nikic/fast-route",
            "version": "v1.3.0",
            "source": {
                "type": "git",
                "url": "https://github.com/nikic/FastRoute.git",
                "reference": "181d480e08d9476e61381e04a71b34dc0432e812"
            },
            "dist": {
                "type": "zip",
                "url": "https://api.github.com/repos/nikic/FastRoute/zipball/181d480e08d9476e61381e04a71b34dc0432e812",
                "reference": "181d480e08d9476e61381e04a71b34dc0432e812",
                "shasum": ""
            },
            "require": {
                "php": ">=5.4.0"
            },
            "require-dev": {
                "phpunit/phpunit": "^4.8.35|~5.7"
            },
            "type": "library",
            "autoload": {
                "files": [
                    "src/functions.php"
                ],
                "psr-4": {
                    "FastRoute\\": "src/"
                }
            },
            "notification-url": "https://packagist.org/downloads/",
            "license": [
                "BSD-3-Clause"
            ],
            "authors": [
                {
                    "name": "Nikita Popov",
                    "email": "nikic@php.net"
                }
            ],
            "description": "Fast request router for PHP",
            "keywords": [
                "router",
                "routing"
            ],
            "support": {
                "issues": "https://github.com/nikic/FastRoute/issues",
                "source": "https://github.com/nikic/FastRoute/tree/master"
            },
            "time": "2018-02-13T20:26:39+00:00"
        },
        {
            "name": "opensearch-project/opensearch-php",
            "version": "2.2.0",
            "source": {
                "type": "git",
                "url": "https://github.com/opensearch-project/opensearch-php.git",
                "reference": "8b6cdbce1c5c2436fa2458fc1c9f698d0fc760c7"
            },
            "dist": {
                "type": "zip",
                "url": "https://api.github.com/repos/opensearch-project/opensearch-php/zipball/8b6cdbce1c5c2436fa2458fc1c9f698d0fc760c7",
                "reference": "8b6cdbce1c5c2436fa2458fc1c9f698d0fc760c7",
                "shasum": ""
            },
            "require": {
                "ext-curl": "*",
                "ext-json": ">=1.3.7",
                "ezimuel/ringphp": "^1.1.2",
                "php": "^7.3 || ^8.0",
                "psr/log": "^1|^2|^3"
            },
            "require-dev": {
                "aws/aws-sdk-php": "^3.0",
                "ext-zip": "*",
                "friendsofphp/php-cs-fixer": "^3.0",
                "mockery/mockery": "^1.2",
                "phpstan/phpstan": "^1.7.15",
                "phpstan/phpstan-mockery": "^1.1.0",
                "phpunit/phpunit": "^9.3",
                "symfony/finder": "~4.0 || ~5.0"
            },
            "suggest": {
                "aws/aws-sdk-php": "Required (^3.0.0) in order to use the SigV4 handler",
                "monolog/monolog": "Allows for client-level logging and tracing"
            },
            "type": "library",
            "autoload": {
                "psr-4": {
                    "OpenSearch\\": "src/OpenSearch/"
                }
            },
            "notification-url": "https://packagist.org/downloads/",
            "license": [
                "Apache-2.0",
                "LGPL-2.1-only"
            ],
            "authors": [
                {
                    "name": "Elastic"
                },
                {
                    "name": "OpenSearch Contributors"
                }
            ],
            "description": "PHP Client for OpenSearch",
            "keywords": [
                "client",
                "elasticsearch",
                "opensearch",
                "search"
            ],
            "support": {
                "issues": "https://github.com/opensearch-project/opensearch-php/issues",
                "source": "https://github.com/opensearch-project/opensearch-php/tree/2.2.0"
            },
            "time": "2023-05-20T16:57:42+00:00"
        },
        {
            "name": "php-di/invoker",
            "version": "2.3.4",
            "source": {
                "type": "git",
                "url": "https://github.com/PHP-DI/Invoker.git",
                "reference": "33234b32dafa8eb69202f950a1fc92055ed76a86"
            },
            "dist": {
                "type": "zip",
                "url": "https://api.github.com/repos/PHP-DI/Invoker/zipball/33234b32dafa8eb69202f950a1fc92055ed76a86",
                "reference": "33234b32dafa8eb69202f950a1fc92055ed76a86",
                "shasum": ""
            },
            "require": {
                "php": ">=7.3",
                "psr/container": "^1.0|^2.0"
            },
            "require-dev": {
                "athletic/athletic": "~0.1.8",
                "mnapoli/hard-mode": "~0.3.0",
                "phpunit/phpunit": "^9.0"
            },
            "type": "library",
            "autoload": {
                "psr-4": {
                    "Invoker\\": "src/"
                }
            },
            "notification-url": "https://packagist.org/downloads/",
            "license": [
                "MIT"
            ],
            "description": "Generic and extensible callable invoker",
            "homepage": "https://github.com/PHP-DI/Invoker",
            "keywords": [
                "callable",
                "dependency",
                "dependency-injection",
                "injection",
                "invoke",
                "invoker"
            ],
            "support": {
                "issues": "https://github.com/PHP-DI/Invoker/issues",
                "source": "https://github.com/PHP-DI/Invoker/tree/2.3.4"
            },
            "funding": [
                {
                    "url": "https://github.com/mnapoli",
                    "type": "github"
                }
            ],
            "time": "2023-09-08T09:24:21+00:00"
        },
        {
            "name": "php-di/php-di",
            "version": "6.4.0",
            "source": {
                "type": "git",
                "url": "https://github.com/PHP-DI/PHP-DI.git",
                "reference": "ae0f1b3b03d8b29dff81747063cbfd6276246cc4"
            },
            "dist": {
                "type": "zip",
                "url": "https://api.github.com/repos/PHP-DI/PHP-DI/zipball/ae0f1b3b03d8b29dff81747063cbfd6276246cc4",
                "reference": "ae0f1b3b03d8b29dff81747063cbfd6276246cc4",
                "shasum": ""
            },
            "require": {
                "laravel/serializable-closure": "^1.0",
                "php": ">=7.4.0",
                "php-di/invoker": "^2.0",
                "php-di/phpdoc-reader": "^2.0.1",
                "psr/container": "^1.0"
            },
            "provide": {
                "psr/container-implementation": "^1.0"
            },
            "require-dev": {
                "doctrine/annotations": "~1.10",
                "friendsofphp/php-cs-fixer": "^2.4",
                "mnapoli/phpunit-easymock": "^1.2",
                "ocramius/proxy-manager": "^2.11.2",
                "phpstan/phpstan": "^0.12",
                "phpunit/phpunit": "^9.5"
            },
            "suggest": {
                "doctrine/annotations": "Install it if you want to use annotations (version ~1.2)",
                "ocramius/proxy-manager": "Install it if you want to use lazy injection (version ~2.0)"
            },
            "type": "library",
            "autoload": {
                "files": [
                    "src/functions.php"
                ],
                "psr-4": {
                    "DI\\": "src/"
                }
            },
            "notification-url": "https://packagist.org/downloads/",
            "license": [
                "MIT"
            ],
            "description": "The dependency injection container for humans",
            "homepage": "https://php-di.org/",
            "keywords": [
                "PSR-11",
                "container",
                "container-interop",
                "dependency injection",
                "di",
                "ioc",
                "psr11"
            ],
            "support": {
                "issues": "https://github.com/PHP-DI/PHP-DI/issues",
                "source": "https://github.com/PHP-DI/PHP-DI/tree/6.4.0"
            },
            "funding": [
                {
                    "url": "https://github.com/mnapoli",
                    "type": "github"
                },
                {
                    "url": "https://tidelift.com/funding/github/packagist/php-di/php-di",
                    "type": "tidelift"
                }
            ],
            "time": "2022-04-09T16:46:38+00:00"
        },
        {
            "name": "php-di/phpdoc-reader",
            "version": "2.2.1",
            "source": {
                "type": "git",
                "url": "https://github.com/PHP-DI/PhpDocReader.git",
                "reference": "66daff34cbd2627740ffec9469ffbac9f8c8185c"
            },
            "dist": {
                "type": "zip",
                "url": "https://api.github.com/repos/PHP-DI/PhpDocReader/zipball/66daff34cbd2627740ffec9469ffbac9f8c8185c",
                "reference": "66daff34cbd2627740ffec9469ffbac9f8c8185c",
                "shasum": ""
            },
            "require": {
                "php": ">=7.2.0"
            },
            "require-dev": {
                "mnapoli/hard-mode": "~0.3.0",
                "phpunit/phpunit": "^8.5|^9.0"
            },
            "type": "library",
            "autoload": {
                "psr-4": {
                    "PhpDocReader\\": "src/PhpDocReader"
                }
            },
            "notification-url": "https://packagist.org/downloads/",
            "license": [
                "MIT"
            ],
            "description": "PhpDocReader parses @var and @param values in PHP docblocks (supports namespaced class names with the same resolution rules as PHP)",
            "keywords": [
                "phpdoc",
                "reflection"
            ],
            "support": {
                "issues": "https://github.com/PHP-DI/PhpDocReader/issues",
                "source": "https://github.com/PHP-DI/PhpDocReader/tree/2.2.1"
            },
            "time": "2020-10-12T12:39:22+00:00"
        },
        {
            "name": "php-di/slim-bridge",
            "version": "3.2.0",
            "source": {
                "type": "git",
                "url": "https://github.com/PHP-DI/Slim-Bridge.git",
                "reference": "1644a2f31079e92a14cebbf90c7f71ebcbe39ee6"
            },
            "dist": {
                "type": "zip",
                "url": "https://api.github.com/repos/PHP-DI/Slim-Bridge/zipball/1644a2f31079e92a14cebbf90c7f71ebcbe39ee6",
                "reference": "1644a2f31079e92a14cebbf90c7f71ebcbe39ee6",
                "shasum": ""
            },
            "require": {
                "php": "^7.1 || ^8.0",
                "php-di/invoker": "^2.0.0",
                "php-di/php-di": "^6.0.0",
                "slim/slim": "^4.2.0"
            },
            "require-dev": {
                "laminas/laminas-diactoros": "^2.1",
                "phpunit/phpunit": ">= 7.0 < 10"
            },
            "type": "library",
            "autoload": {
                "psr-4": {
                    "DI\\Bridge\\Slim\\": "src/"
                }
            },
            "notification-url": "https://packagist.org/downloads/",
            "license": [
                "MIT"
            ],
            "description": "PHP-DI integration in Slim",
            "support": {
                "issues": "https://github.com/PHP-DI/Slim-Bridge/issues",
                "source": "https://github.com/PHP-DI/Slim-Bridge/tree/3.2.0"
            },
            "time": "2021-11-01T16:14:12+00:00"
        },
        {
            "name": "phplang/scope-exit",
            "version": "1.0.0",
            "source": {
                "type": "git",
                "url": "https://github.com/phplang/scope-exit.git",
                "reference": "239b73abe89f9414aa85a7ca075ec9445629192b"
            },
            "dist": {
                "type": "zip",
                "url": "https://api.github.com/repos/phplang/scope-exit/zipball/239b73abe89f9414aa85a7ca075ec9445629192b",
                "reference": "239b73abe89f9414aa85a7ca075ec9445629192b",
                "shasum": ""
            },
            "require-dev": {
                "phpunit/phpunit": "*"
            },
            "type": "library",
            "autoload": {
                "psr-4": {
                    "PhpLang\\": "src/"
                }
            },
            "notification-url": "https://packagist.org/downloads/",
            "license": [
                "BSD"
            ],
            "authors": [
                {
                    "name": "Sara Golemon",
                    "email": "pollita@php.net",
                    "homepage": "https://twitter.com/SaraMG",
                    "role": "Developer"
                }
            ],
            "description": "Emulation of SCOPE_EXIT construct from C++",
            "homepage": "https://github.com/phplang/scope-exit",
            "keywords": [
                "cleanup",
                "exit",
                "scope"
            ],
            "support": {
                "issues": "https://github.com/phplang/scope-exit/issues",
                "source": "https://github.com/phplang/scope-exit/tree/master"
            },
            "time": "2016-09-17T00:15:18+00:00"
        },
        {
            "name": "psr/container",
            "version": "1.1.2",
            "source": {
                "type": "git",
                "url": "https://github.com/php-fig/container.git",
                "reference": "513e0666f7216c7459170d56df27dfcefe1689ea"
            },
            "dist": {
                "type": "zip",
                "url": "https://api.github.com/repos/php-fig/container/zipball/513e0666f7216c7459170d56df27dfcefe1689ea",
                "reference": "513e0666f7216c7459170d56df27dfcefe1689ea",
                "shasum": ""
            },
            "require": {
                "php": ">=7.4.0"
            },
            "type": "library",
            "autoload": {
                "psr-4": {
                    "Psr\\Container\\": "src/"
                }
            },
            "notification-url": "https://packagist.org/downloads/",
            "license": [
                "MIT"
            ],
            "authors": [
                {
                    "name": "PHP-FIG",
                    "homepage": "https://www.php-fig.org/"
                }
            ],
            "description": "Common Container Interface (PHP FIG PSR-11)",
            "homepage": "https://github.com/php-fig/container",
            "keywords": [
                "PSR-11",
                "container",
                "container-interface",
                "container-interop",
                "psr"
            ],
            "support": {
                "issues": "https://github.com/php-fig/container/issues",
                "source": "https://github.com/php-fig/container/tree/1.1.2"
            },
            "time": "2021-11-05T16:50:12+00:00"
        },
        {
            "name": "psr/http-factory",
            "version": "1.0.2",
            "source": {
                "type": "git",
                "url": "https://github.com/php-fig/http-factory.git",
                "reference": "e616d01114759c4c489f93b099585439f795fe35"
            },
            "dist": {
                "type": "zip",
                "url": "https://api.github.com/repos/php-fig/http-factory/zipball/e616d01114759c4c489f93b099585439f795fe35",
                "reference": "e616d01114759c4c489f93b099585439f795fe35",
                "shasum": ""
            },
            "require": {
                "php": ">=7.0.0",
                "psr/http-message": "^1.0 || ^2.0"
            },
            "type": "library",
            "extra": {
                "branch-alias": {
                    "dev-master": "1.0.x-dev"
                }
            },
            "autoload": {
                "psr-4": {
                    "Psr\\Http\\Message\\": "src/"
                }
            },
            "notification-url": "https://packagist.org/downloads/",
            "license": [
                "MIT"
            ],
            "authors": [
                {
                    "name": "PHP-FIG",
                    "homepage": "https://www.php-fig.org/"
                }
            ],
            "description": "Common interfaces for PSR-7 HTTP message factories",
            "keywords": [
                "factory",
                "http",
                "message",
                "psr",
                "psr-17",
                "psr-7",
                "request",
                "response"
            ],
            "support": {
                "source": "https://github.com/php-fig/http-factory/tree/1.0.2"
            },
            "time": "2023-04-10T20:10:41+00:00"
        },
        {
            "name": "psr/http-message",
            "version": "1.1",
            "source": {
                "type": "git",
                "url": "https://github.com/php-fig/http-message.git",
                "reference": "cb6ce4845ce34a8ad9e68117c10ee90a29919eba"
            },
            "dist": {
                "type": "zip",
                "url": "https://api.github.com/repos/php-fig/http-message/zipball/cb6ce4845ce34a8ad9e68117c10ee90a29919eba",
                "reference": "cb6ce4845ce34a8ad9e68117c10ee90a29919eba",
                "shasum": ""
            },
            "require": {
                "php": "^7.2 || ^8.0"
            },
            "type": "library",
            "extra": {
                "branch-alias": {
                    "dev-master": "1.1.x-dev"
                }
            },
            "autoload": {
                "psr-4": {
                    "Psr\\Http\\Message\\": "src/"
                }
            },
            "notification-url": "https://packagist.org/downloads/",
            "license": [
                "MIT"
            ],
            "authors": [
                {
                    "name": "PHP-FIG",
                    "homepage": "http://www.php-fig.org/"
                }
            ],
            "description": "Common interface for HTTP messages",
            "homepage": "https://github.com/php-fig/http-message",
            "keywords": [
                "http",
                "http-message",
                "psr",
                "psr-7",
                "request",
                "response"
            ],
            "support": {
                "source": "https://github.com/php-fig/http-message/tree/1.1"
            },
            "time": "2023-04-04T09:50:52+00:00"
        },
        {
            "name": "psr/http-server-handler",
            "version": "1.0.2",
            "source": {
                "type": "git",
                "url": "https://github.com/php-fig/http-server-handler.git",
                "reference": "84c4fb66179be4caaf8e97bd239203245302e7d4"
            },
            "dist": {
                "type": "zip",
                "url": "https://api.github.com/repos/php-fig/http-server-handler/zipball/84c4fb66179be4caaf8e97bd239203245302e7d4",
                "reference": "84c4fb66179be4caaf8e97bd239203245302e7d4",
                "shasum": ""
            },
            "require": {
                "php": ">=7.0",
                "psr/http-message": "^1.0 || ^2.0"
            },
            "type": "library",
            "extra": {
                "branch-alias": {
                    "dev-master": "1.0.x-dev"
                }
            },
            "autoload": {
                "psr-4": {
                    "Psr\\Http\\Server\\": "src/"
                }
            },
            "notification-url": "https://packagist.org/downloads/",
            "license": [
                "MIT"
            ],
            "authors": [
                {
                    "name": "PHP-FIG",
                    "homepage": "https://www.php-fig.org/"
                }
            ],
            "description": "Common interface for HTTP server-side request handler",
            "keywords": [
                "handler",
                "http",
                "http-interop",
                "psr",
                "psr-15",
                "psr-7",
                "request",
                "response",
                "server"
            ],
            "support": {
                "source": "https://github.com/php-fig/http-server-handler/tree/1.0.2"
            },
            "time": "2023-04-10T20:06:20+00:00"
        },
        {
            "name": "psr/http-server-middleware",
            "version": "1.0.2",
            "source": {
                "type": "git",
                "url": "https://github.com/php-fig/http-server-middleware.git",
                "reference": "c1481f747daaa6a0782775cd6a8c26a1bf4a3829"
            },
            "dist": {
                "type": "zip",
                "url": "https://api.github.com/repos/php-fig/http-server-middleware/zipball/c1481f747daaa6a0782775cd6a8c26a1bf4a3829",
                "reference": "c1481f747daaa6a0782775cd6a8c26a1bf4a3829",
                "shasum": ""
            },
            "require": {
                "php": ">=7.0",
                "psr/http-message": "^1.0 || ^2.0",
                "psr/http-server-handler": "^1.0"
            },
            "type": "library",
            "extra": {
                "branch-alias": {
                    "dev-master": "1.0.x-dev"
                }
            },
            "autoload": {
                "psr-4": {
                    "Psr\\Http\\Server\\": "src/"
                }
            },
            "notification-url": "https://packagist.org/downloads/",
            "license": [
                "MIT"
            ],
            "authors": [
                {
                    "name": "PHP-FIG",
                    "homepage": "https://www.php-fig.org/"
                }
            ],
            "description": "Common interface for HTTP server-side middleware",
            "keywords": [
                "http",
                "http-interop",
                "middleware",
                "psr",
                "psr-15",
                "psr-7",
                "request",
                "response"
            ],
            "support": {
                "issues": "https://github.com/php-fig/http-server-middleware/issues",
                "source": "https://github.com/php-fig/http-server-middleware/tree/1.0.2"
            },
            "time": "2023-04-11T06:14:47+00:00"
        },
        {
            "name": "psr/log",
            "version": "3.0.0",
            "source": {
                "type": "git",
                "url": "https://github.com/php-fig/log.git",
                "reference": "fe5ea303b0887d5caefd3d431c3e61ad47037001"
            },
            "dist": {
                "type": "zip",
                "url": "https://api.github.com/repos/php-fig/log/zipball/fe5ea303b0887d5caefd3d431c3e61ad47037001",
                "reference": "fe5ea303b0887d5caefd3d431c3e61ad47037001",
                "shasum": ""
            },
            "require": {
                "php": ">=8.0.0"
            },
            "type": "library",
            "extra": {
                "branch-alias": {
                    "dev-master": "3.x-dev"
                }
            },
            "autoload": {
                "psr-4": {
                    "Psr\\Log\\": "src"
                }
            },
            "notification-url": "https://packagist.org/downloads/",
            "license": [
                "MIT"
            ],
            "authors": [
                {
                    "name": "PHP-FIG",
                    "homepage": "https://www.php-fig.org/"
                }
            ],
            "description": "Common interface for logging libraries",
            "homepage": "https://github.com/php-fig/log",
            "keywords": [
                "log",
                "psr",
                "psr-3"
            ],
            "support": {
                "source": "https://github.com/php-fig/log/tree/3.0.0"
            },
            "time": "2021-07-14T16:46:02+00:00"
        },
        {
            "name": "rafaelnajera/matcher",
            "version": "0.5.0",
            "source": {
                "type": "git",
                "url": "https://github.com/rafaelnajera/matcher.git",
                "reference": "2eadc085612c21f3edd976226de0e73e673cdf78"
            },
            "dist": {
                "type": "zip",
                "url": "https://api.github.com/repos/rafaelnajera/matcher/zipball/2eadc085612c21f3edd976226de0e73e673cdf78",
                "reference": "2eadc085612c21f3edd976226de0e73e673cdf78",
                "shasum": ""
            },
            "require": {
                "php": ">=7.0"
            },
            "type": "library",
            "autoload": {
                "psr-4": {
                    "Matcher\\": "Matcher"
                }
            },
            "notification-url": "https://packagist.org/downloads/",
            "license": [
                "MIT"
            ],
            "authors": [
                {
                    "name": "Rafael Nájera",
                    "email": "rafael@najera.ca",
                    "homepage": "http://rafaelnajera.com"
                }
            ],
            "description": "A regexp-like matcher for bespoke tokens.",
            "homepage": "http://rafaelnajera.com/matcher",
            "keywords": [
                "regexp"
            ],
            "support": {
                "issues": "https://github.com/rafaelnajera/matcher/issues",
                "source": "https://github.com/rafaelnajera/matcher/tree/master"
            },
            "time": "2017-02-19T18:48:19+00:00"
        },
        {
            "name": "rafaelnajera/xmlmatcher",
            "version": "0.4",
            "source": {
                "type": "git",
                "url": "https://github.com/rafaelnajera/xmlmatcher.git",
                "reference": "db3cae0f77b1eef3acb0435bdf158e1dcf03c679"
            },
            "dist": {
                "type": "zip",
                "url": "https://api.github.com/repos/rafaelnajera/xmlmatcher/zipball/db3cae0f77b1eef3acb0435bdf158e1dcf03c679",
                "reference": "db3cae0f77b1eef3acb0435bdf158e1dcf03c679",
                "shasum": ""
            },
            "require": {
                "rafaelnajera/matcher": "^0.5"
            },
            "type": "library",
            "autoload": {
                "psr-4": {
                    "XmlMatcher\\": "XmlMatcher"
                }
            },
            "notification-url": "https://packagist.org/downloads/",
            "license": [
                "MIT"
            ],
            "authors": [
                {
                    "name": "Rafael Nájera",
                    "email": "rafael@najera.ca"
                }
            ],
            "description": "Description of project xmlmatcher.",
            "homepage": "http://rafaelnajera.com/xmlmatcher",
            "keywords": [
                "regexp"
            ],
            "support": {
                "issues": "https://github.com/rafaelnajera/xmlmatcher/issues",
                "source": "https://github.com/rafaelnajera/xmlmatcher/tree/master"
            },
            "time": "2017-03-01T09:33:32+00:00"
        },
        {
            "name": "ralouphie/getallheaders",
            "version": "3.0.3",
            "source": {
                "type": "git",
                "url": "https://github.com/ralouphie/getallheaders.git",
                "reference": "120b605dfeb996808c31b6477290a714d356e822"
            },
            "dist": {
                "type": "zip",
                "url": "https://api.github.com/repos/ralouphie/getallheaders/zipball/120b605dfeb996808c31b6477290a714d356e822",
                "reference": "120b605dfeb996808c31b6477290a714d356e822",
                "shasum": ""
            },
            "require": {
                "php": ">=5.6"
            },
            "require-dev": {
                "php-coveralls/php-coveralls": "^2.1",
                "phpunit/phpunit": "^5 || ^6.5"
            },
            "type": "library",
            "autoload": {
                "files": [
                    "src/getallheaders.php"
                ]
            },
            "notification-url": "https://packagist.org/downloads/",
            "license": [
                "MIT"
            ],
            "authors": [
                {
                    "name": "Ralph Khattar",
                    "email": "ralph.khattar@gmail.com"
                }
            ],
            "description": "A polyfill for getallheaders.",
            "support": {
                "issues": "https://github.com/ralouphie/getallheaders/issues",
                "source": "https://github.com/ralouphie/getallheaders/tree/develop"
            },
            "time": "2019-03-08T08:55:37+00:00"
        },
        {
            "name": "react/promise",
            "version": "v2.11.0",
            "source": {
                "type": "git",
                "url": "https://github.com/reactphp/promise.git",
                "reference": "1a8460931ea36dc5c76838fec5734d55c88c6831"
            },
            "dist": {
                "type": "zip",
                "url": "https://api.github.com/repos/reactphp/promise/zipball/1a8460931ea36dc5c76838fec5734d55c88c6831",
                "reference": "1a8460931ea36dc5c76838fec5734d55c88c6831",
                "shasum": ""
            },
            "require": {
                "php": ">=5.4.0"
            },
            "require-dev": {
                "phpunit/phpunit": "^9.6 || ^5.7 || ^4.8.36"
            },
            "type": "library",
            "autoload": {
                "files": [
                    "src/functions_include.php"
                ],
                "psr-4": {
                    "React\\Promise\\": "src/"
                }
            },
            "notification-url": "https://packagist.org/downloads/",
            "license": [
                "MIT"
            ],
            "authors": [
                {
                    "name": "Jan Sorgalla",
                    "email": "jsorgalla@gmail.com",
                    "homepage": "https://sorgalla.com/"
                },
                {
                    "name": "Christian Lück",
                    "email": "christian@clue.engineering",
                    "homepage": "https://clue.engineering/"
                },
                {
                    "name": "Cees-Jan Kiewiet",
                    "email": "reactphp@ceesjankiewiet.nl",
                    "homepage": "https://wyrihaximus.net/"
                },
                {
                    "name": "Chris Boden",
                    "email": "cboden@gmail.com",
                    "homepage": "https://cboden.dev/"
                }
            ],
            "description": "A lightweight implementation of CommonJS Promises/A for PHP",
            "keywords": [
                "promise",
                "promises"
            ],
            "support": {
                "issues": "https://github.com/reactphp/promise/issues",
                "source": "https://github.com/reactphp/promise/tree/v2.11.0"
            },
            "funding": [
                {
                    "url": "https://opencollective.com/reactphp",
                    "type": "open_collective"
                }
            ],
            "time": "2023-11-16T16:16:50+00:00"
        },
        {
            "name": "slim/psr7",
            "version": "1.6.1",
            "source": {
                "type": "git",
                "url": "https://github.com/slimphp/Slim-Psr7.git",
                "reference": "72d2b2bac94ab4575d369f605dbfafbe168d3163"
            },
            "dist": {
                "type": "zip",
                "url": "https://api.github.com/repos/slimphp/Slim-Psr7/zipball/72d2b2bac94ab4575d369f605dbfafbe168d3163",
                "reference": "72d2b2bac94ab4575d369f605dbfafbe168d3163",
                "shasum": ""
            },
            "require": {
                "fig/http-message-util": "^1.1.5",
                "php": "^7.4 || ^8.0",
                "psr/http-factory": "^1.0",
                "psr/http-message": "^1.0",
                "ralouphie/getallheaders": "^3.0",
                "symfony/polyfill-php80": "^1.26"
            },
            "provide": {
                "psr/http-factory-implementation": "1.0",
                "psr/http-message-implementation": "1.0"
            },
            "require-dev": {
                "adriansuter/php-autoload-override": "^1.3",
                "ext-json": "*",
                "http-interop/http-factory-tests": "^0.9.0",
                "php-http/psr7-integration-tests": "1.1",
                "phpspec/prophecy": "^1.15",
                "phpspec/prophecy-phpunit": "^2.0",
                "phpstan/phpstan": "^1.8",
                "phpunit/phpunit": "^9.5",
                "squizlabs/php_codesniffer": "^3.7"
            },
            "type": "library",
            "autoload": {
                "psr-4": {
                    "Slim\\Psr7\\": "src"
                }
            },
            "notification-url": "https://packagist.org/downloads/",
            "license": [
                "MIT"
            ],
            "authors": [
                {
                    "name": "Josh Lockhart",
                    "email": "hello@joshlockhart.com",
                    "homepage": "http://joshlockhart.com"
                },
                {
                    "name": "Andrew Smith",
                    "email": "a.smith@silentworks.co.uk",
                    "homepage": "http://silentworks.co.uk"
                },
                {
                    "name": "Rob Allen",
                    "email": "rob@akrabat.com",
                    "homepage": "http://akrabat.com"
                },
                {
                    "name": "Pierre Berube",
                    "email": "pierre@lgse.com",
                    "homepage": "http://www.lgse.com"
                }
            ],
            "description": "Strict PSR-7 implementation",
            "homepage": "https://www.slimframework.com",
            "keywords": [
                "http",
                "psr-7",
                "psr7"
            ],
            "support": {
                "issues": "https://github.com/slimphp/Slim-Psr7/issues",
                "source": "https://github.com/slimphp/Slim-Psr7/tree/1.6.1"
            },
            "time": "2023-04-17T16:02:20+00:00"
        },
        {
            "name": "slim/slim",
            "version": "4.12.0",
            "source": {
                "type": "git",
                "url": "https://github.com/slimphp/Slim.git",
                "reference": "e9e99c2b24398b967841c6c4c3048622cc7e2b18"
            },
            "dist": {
                "type": "zip",
                "url": "https://api.github.com/repos/slimphp/Slim/zipball/e9e99c2b24398b967841c6c4c3048622cc7e2b18",
                "reference": "e9e99c2b24398b967841c6c4c3048622cc7e2b18",
                "shasum": ""
            },
            "require": {
                "ext-json": "*",
                "nikic/fast-route": "^1.3",
                "php": "^7.4 || ^8.0",
                "psr/container": "^1.0 || ^2.0",
                "psr/http-factory": "^1.0",
                "psr/http-message": "^1.1",
                "psr/http-server-handler": "^1.0",
                "psr/http-server-middleware": "^1.0",
                "psr/log": "^1.1 || ^2.0 || ^3.0"
            },
            "require-dev": {
                "adriansuter/php-autoload-override": "^1.4",
                "ext-simplexml": "*",
                "guzzlehttp/psr7": "^2.5",
                "httpsoft/http-message": "^1.1",
                "httpsoft/http-server-request": "^1.1",
                "laminas/laminas-diactoros": "^2.17",
                "nyholm/psr7": "^1.8",
                "nyholm/psr7-server": "^1.0",
                "phpspec/prophecy": "^1.17",
                "phpspec/prophecy-phpunit": "^2.0",
                "phpstan/phpstan": "^1.10",
                "phpunit/phpunit": "^9.6",
                "slim/http": "^1.3",
                "slim/psr7": "^1.6",
                "squizlabs/php_codesniffer": "^3.7"
            },
            "suggest": {
                "ext-simplexml": "Needed to support XML format in BodyParsingMiddleware",
                "ext-xml": "Needed to support XML format in BodyParsingMiddleware",
                "php-di/php-di": "PHP-DI is the recommended container library to be used with Slim",
                "slim/psr7": "Slim PSR-7 implementation. See https://www.slimframework.com/docs/v4/start/installation.html for more information."
            },
            "type": "library",
            "autoload": {
                "psr-4": {
                    "Slim\\": "Slim"
                }
            },
            "notification-url": "https://packagist.org/downloads/",
            "license": [
                "MIT"
            ],
            "authors": [
                {
                    "name": "Josh Lockhart",
                    "email": "hello@joshlockhart.com",
                    "homepage": "https://joshlockhart.com"
                },
                {
                    "name": "Andrew Smith",
                    "email": "a.smith@silentworks.co.uk",
                    "homepage": "http://silentworks.co.uk"
                },
                {
                    "name": "Rob Allen",
                    "email": "rob@akrabat.com",
                    "homepage": "http://akrabat.com"
                },
                {
                    "name": "Pierre Berube",
                    "email": "pierre@lgse.com",
                    "homepage": "http://www.lgse.com"
                },
                {
                    "name": "Gabriel Manricks",
                    "email": "gmanricks@me.com",
                    "homepage": "http://gabrielmanricks.com"
                }
            ],
            "description": "Slim is a PHP micro framework that helps you quickly write simple yet powerful web applications and APIs",
            "homepage": "https://www.slimframework.com",
            "keywords": [
                "api",
                "framework",
                "micro",
                "router"
            ],
            "support": {
                "docs": "https://www.slimframework.com/docs/v4/",
                "forum": "https://discourse.slimframework.com/",
                "irc": "irc://irc.freenode.net:6667/slimphp",
                "issues": "https://github.com/slimphp/Slim/issues",
                "rss": "https://www.slimframework.com/blog/feed.rss",
                "slack": "https://slimphp.slack.com/",
                "source": "https://github.com/slimphp/Slim",
                "wiki": "https://github.com/slimphp/Slim/wiki"
            },
            "funding": [
                {
                    "url": "https://opencollective.com/slimphp",
                    "type": "open_collective"
                },
                {
                    "url": "https://tidelift.com/funding/github/packagist/slim/slim",
                    "type": "tidelift"
                }
            ],
            "time": "2023-07-23T04:54:29+00:00"
        },
        {
            "name": "slim/twig-view",
            "version": "3.3.0",
            "source": {
                "type": "git",
                "url": "https://github.com/slimphp/Twig-View.git",
                "reference": "df6dd6af6bbe28041be49c9fb8470c2e9b70cd98"
            },
            "dist": {
                "type": "zip",
                "url": "https://api.github.com/repos/slimphp/Twig-View/zipball/df6dd6af6bbe28041be49c9fb8470c2e9b70cd98",
                "reference": "df6dd6af6bbe28041be49c9fb8470c2e9b70cd98",
                "shasum": ""
            },
            "require": {
                "php": "^7.4 || ^8.0",
                "psr/http-message": "^1.0",
                "slim/slim": "^4.9",
                "symfony/polyfill-php81": "^1.23",
                "twig/twig": "^3.3"
            },
            "require-dev": {
                "phpspec/prophecy-phpunit": "^2.0",
                "phpstan/phpstan": "^1.3.0",
                "phpunit/phpunit": "^9.5",
                "psr/http-factory": "^1.0",
                "squizlabs/php_codesniffer": "^3.6"
            },
            "type": "library",
            "autoload": {
                "psr-4": {
                    "Slim\\Views\\": "src"
                }
            },
            "notification-url": "https://packagist.org/downloads/",
            "license": [
                "MIT"
            ],
            "authors": [
                {
                    "name": "Josh Lockhart",
                    "email": "hello@joshlockhart.com",
                    "homepage": "http://joshlockhart.com"
                },
                {
                    "name": "Pierre Berube",
                    "email": "pierre@lgse.com",
                    "homepage": "http://www.lgse.com"
                }
            ],
            "description": "Slim Framework 4 view helper built on top of the Twig 3 templating component",
            "homepage": "https://www.slimframework.com",
            "keywords": [
                "framework",
                "slim",
                "template",
                "twig",
                "view"
            ],
            "support": {
                "issues": "https://github.com/slimphp/Twig-View/issues",
                "source": "https://github.com/slimphp/Twig-View/tree/3.3.0"
            },
            "time": "2022-01-02T05:14:45+00:00"
        },
        {
            "name": "swaggest/json-diff",
            "version": "v3.10.5",
            "source": {
                "type": "git",
                "url": "https://github.com/swaggest/json-diff.git",
                "reference": "17bfc66b330f46e12a7e574133497a290cd79ba5"
            },
            "dist": {
                "type": "zip",
                "url": "https://api.github.com/repos/swaggest/json-diff/zipball/17bfc66b330f46e12a7e574133497a290cd79ba5",
                "reference": "17bfc66b330f46e12a7e574133497a290cd79ba5",
                "shasum": ""
            },
            "require": {
                "ext-json": "*"
            },
            "require-dev": {
                "phperf/phpunit": "4.8.37"
            },
            "type": "library",
            "autoload": {
                "psr-4": {
                    "Swaggest\\JsonDiff\\": "src/"
                }
            },
            "notification-url": "https://packagist.org/downloads/",
            "license": [
                "MIT"
            ],
            "authors": [
                {
                    "name": "Viacheslav Poturaev",
                    "email": "vearutop@gmail.com"
                }
            ],
            "description": "JSON diff/rearrange/patch/pointer library for PHP",
            "support": {
                "issues": "https://github.com/swaggest/json-diff/issues",
                "source": "https://github.com/swaggest/json-diff/tree/v3.10.5"
            },
            "time": "2023-11-17T11:12:46+00:00"
        },
        {
            "name": "swaggest/json-schema",
            "version": "v0.12.42",
            "source": {
                "type": "git",
                "url": "https://github.com/swaggest/php-json-schema.git",
                "reference": "d23adb53808b8e2da36f75bc0188546e4cbe3b45"
            },
            "dist": {
                "type": "zip",
                "url": "https://api.github.com/repos/swaggest/php-json-schema/zipball/d23adb53808b8e2da36f75bc0188546e4cbe3b45",
                "reference": "d23adb53808b8e2da36f75bc0188546e4cbe3b45",
                "shasum": ""
            },
            "require": {
                "ext-json": "*",
                "php": ">=5.4",
                "phplang/scope-exit": "^1.0",
                "swaggest/json-diff": "^3.8.2",
                "symfony/polyfill-mbstring": "^1.19"
            },
            "require-dev": {
                "phperf/phpunit": "4.8.37"
            },
            "suggest": {
                "ext-mbstring": "For better performance"
            },
            "type": "library",
            "autoload": {
                "psr-4": {
                    "Swaggest\\JsonSchema\\": "src/"
                }
            },
            "notification-url": "https://packagist.org/downloads/",
            "license": [
                "MIT"
            ],
            "authors": [
                {
                    "name": "Viacheslav Poturaev",
                    "email": "vearutop@gmail.com"
                }
            ],
            "description": "High definition PHP structures with JSON-schema based validation",
            "support": {
                "email": "vearutop@gmail.com",
                "issues": "https://github.com/swaggest/php-json-schema/issues",
                "source": "https://github.com/swaggest/php-json-schema/tree/v0.12.42"
            },
            "time": "2023-09-12T14:43:42+00:00"
        },
        {
            "name": "symfony/polyfill-ctype",
            "version": "v1.28.0",
            "source": {
                "type": "git",
                "url": "https://github.com/symfony/polyfill-ctype.git",
                "reference": "ea208ce43cbb04af6867b4fdddb1bdbf84cc28cb"
            },
            "dist": {
                "type": "zip",
                "url": "https://api.github.com/repos/symfony/polyfill-ctype/zipball/ea208ce43cbb04af6867b4fdddb1bdbf84cc28cb",
                "reference": "ea208ce43cbb04af6867b4fdddb1bdbf84cc28cb",
                "shasum": ""
            },
            "require": {
                "php": ">=7.1"
            },
            "provide": {
                "ext-ctype": "*"
            },
            "suggest": {
                "ext-ctype": "For best performance"
            },
            "type": "library",
            "extra": {
                "branch-alias": {
                    "dev-main": "1.28-dev"
                },
                "thanks": {
                    "name": "symfony/polyfill",
                    "url": "https://github.com/symfony/polyfill"
                }
            },
            "autoload": {
                "files": [
                    "bootstrap.php"
                ],
                "psr-4": {
                    "Symfony\\Polyfill\\Ctype\\": ""
                }
            },
            "notification-url": "https://packagist.org/downloads/",
            "license": [
                "MIT"
            ],
            "authors": [
                {
                    "name": "Gert de Pagter",
                    "email": "BackEndTea@gmail.com"
                },
                {
                    "name": "Symfony Community",
                    "homepage": "https://symfony.com/contributors"
                }
            ],
            "description": "Symfony polyfill for ctype functions",
            "homepage": "https://symfony.com",
            "keywords": [
                "compatibility",
                "ctype",
                "polyfill",
                "portable"
            ],
            "support": {
                "source": "https://github.com/symfony/polyfill-ctype/tree/v1.28.0"
            },
            "funding": [
                {
                    "url": "https://symfony.com/sponsor",
                    "type": "custom"
                },
                {
                    "url": "https://github.com/fabpot",
                    "type": "github"
                },
                {
                    "url": "https://tidelift.com/funding/github/packagist/symfony/symfony",
                    "type": "tidelift"
                }
            ],
            "time": "2023-01-26T09:26:14+00:00"
        },
        {
            "name": "symfony/polyfill-mbstring",
            "version": "v1.28.0",
            "source": {
                "type": "git",
                "url": "https://github.com/symfony/polyfill-mbstring.git",
                "reference": "42292d99c55abe617799667f454222c54c60e229"
            },
            "dist": {
                "type": "zip",
                "url": "https://api.github.com/repos/symfony/polyfill-mbstring/zipball/42292d99c55abe617799667f454222c54c60e229",
                "reference": "42292d99c55abe617799667f454222c54c60e229",
                "shasum": ""
            },
            "require": {
                "php": ">=7.1"
            },
            "provide": {
                "ext-mbstring": "*"
            },
            "suggest": {
                "ext-mbstring": "For best performance"
            },
            "type": "library",
            "extra": {
                "branch-alias": {
                    "dev-main": "1.28-dev"
                },
                "thanks": {
                    "name": "symfony/polyfill",
                    "url": "https://github.com/symfony/polyfill"
                }
            },
            "autoload": {
                "files": [
                    "bootstrap.php"
                ],
                "psr-4": {
                    "Symfony\\Polyfill\\Mbstring\\": ""
                }
            },
            "notification-url": "https://packagist.org/downloads/",
            "license": [
                "MIT"
            ],
            "authors": [
                {
                    "name": "Nicolas Grekas",
                    "email": "p@tchwork.com"
                },
                {
                    "name": "Symfony Community",
                    "homepage": "https://symfony.com/contributors"
                }
            ],
            "description": "Symfony polyfill for the Mbstring extension",
            "homepage": "https://symfony.com",
            "keywords": [
                "compatibility",
                "mbstring",
                "polyfill",
                "portable",
                "shim"
            ],
            "support": {
                "source": "https://github.com/symfony/polyfill-mbstring/tree/v1.28.0"
            },
            "funding": [
                {
                    "url": "https://symfony.com/sponsor",
                    "type": "custom"
                },
                {
                    "url": "https://github.com/fabpot",
                    "type": "github"
                },
                {
                    "url": "https://tidelift.com/funding/github/packagist/symfony/symfony",
                    "type": "tidelift"
                }
            ],
            "time": "2023-07-28T09:04:16+00:00"
        },
        {
            "name": "symfony/polyfill-php80",
            "version": "v1.28.0",
            "source": {
                "type": "git",
                "url": "https://github.com/symfony/polyfill-php80.git",
                "reference": "6caa57379c4aec19c0a12a38b59b26487dcfe4b5"
            },
            "dist": {
                "type": "zip",
                "url": "https://api.github.com/repos/symfony/polyfill-php80/zipball/6caa57379c4aec19c0a12a38b59b26487dcfe4b5",
                "reference": "6caa57379c4aec19c0a12a38b59b26487dcfe4b5",
                "shasum": ""
            },
            "require": {
                "php": ">=7.1"
            },
            "type": "library",
            "extra": {
                "branch-alias": {
                    "dev-main": "1.28-dev"
                },
                "thanks": {
                    "name": "symfony/polyfill",
                    "url": "https://github.com/symfony/polyfill"
                }
            },
            "autoload": {
                "files": [
                    "bootstrap.php"
                ],
                "psr-4": {
                    "Symfony\\Polyfill\\Php80\\": ""
                },
                "classmap": [
                    "Resources/stubs"
                ]
            },
            "notification-url": "https://packagist.org/downloads/",
            "license": [
                "MIT"
            ],
            "authors": [
                {
                    "name": "Ion Bazan",
                    "email": "ion.bazan@gmail.com"
                },
                {
                    "name": "Nicolas Grekas",
                    "email": "p@tchwork.com"
                },
                {
                    "name": "Symfony Community",
                    "homepage": "https://symfony.com/contributors"
                }
            ],
            "description": "Symfony polyfill backporting some PHP 8.0+ features to lower PHP versions",
            "homepage": "https://symfony.com",
            "keywords": [
                "compatibility",
                "polyfill",
                "portable",
                "shim"
            ],
            "support": {
                "source": "https://github.com/symfony/polyfill-php80/tree/v1.28.0"
            },
            "funding": [
                {
                    "url": "https://symfony.com/sponsor",
                    "type": "custom"
                },
                {
                    "url": "https://github.com/fabpot",
                    "type": "github"
                },
                {
                    "url": "https://tidelift.com/funding/github/packagist/symfony/symfony",
                    "type": "tidelift"
                }
            ],
            "time": "2023-01-26T09:26:14+00:00"
        },
        {
            "name": "symfony/polyfill-php81",
            "version": "v1.28.0",
            "source": {
                "type": "git",
                "url": "https://github.com/symfony/polyfill-php81.git",
                "reference": "7581cd600fa9fd681b797d00b02f068e2f13263b"
            },
            "dist": {
                "type": "zip",
                "url": "https://api.github.com/repos/symfony/polyfill-php81/zipball/7581cd600fa9fd681b797d00b02f068e2f13263b",
                "reference": "7581cd600fa9fd681b797d00b02f068e2f13263b",
                "shasum": ""
            },
            "require": {
                "php": ">=7.1"
            },
            "type": "library",
            "extra": {
                "branch-alias": {
                    "dev-main": "1.28-dev"
                },
                "thanks": {
                    "name": "symfony/polyfill",
                    "url": "https://github.com/symfony/polyfill"
                }
            },
            "autoload": {
                "files": [
                    "bootstrap.php"
                ],
                "psr-4": {
                    "Symfony\\Polyfill\\Php81\\": ""
                },
                "classmap": [
                    "Resources/stubs"
                ]
            },
            "notification-url": "https://packagist.org/downloads/",
            "license": [
                "MIT"
            ],
            "authors": [
                {
                    "name": "Nicolas Grekas",
                    "email": "p@tchwork.com"
                },
                {
                    "name": "Symfony Community",
                    "homepage": "https://symfony.com/contributors"
                }
            ],
            "description": "Symfony polyfill backporting some PHP 8.1+ features to lower PHP versions",
            "homepage": "https://symfony.com",
            "keywords": [
                "compatibility",
                "polyfill",
                "portable",
                "shim"
            ],
            "support": {
                "source": "https://github.com/symfony/polyfill-php81/tree/v1.28.0"
            },
            "funding": [
                {
                    "url": "https://symfony.com/sponsor",
                    "type": "custom"
                },
                {
                    "url": "https://github.com/fabpot",
                    "type": "github"
                },
                {
                    "url": "https://tidelift.com/funding/github/packagist/symfony/symfony",
                    "type": "tidelift"
                }
            ],
            "time": "2023-01-26T09:26:14+00:00"
        },
        {
            "name": "thomas-institut/datatable",
            "version": "2.0.1",
            "source": {
                "type": "git",
                "url": "https://github.com/thomas-institut/datatable.git",
                "reference": "f51e0c22dd27ae5f10bf5dd3485fa2a77b8af02c"
            },
            "dist": {
                "type": "zip",
                "url": "https://api.github.com/repos/thomas-institut/datatable/zipball/f51e0c22dd27ae5f10bf5dd3485fa2a77b8af02c",
                "reference": "f51e0c22dd27ae5f10bf5dd3485fa2a77b8af02c",
                "shasum": ""
            },
            "require": {
                "ext-pdo": "*",
                "php": ">=8.1",
                "psr/log": "^3",
                "thomas-institut/timestring": ">=1.1"
            },
            "require-dev": {
                "monolog/monolog": "^3.0",
                "phpunit/phpunit": "^10.0"
            },
            "type": "library",
            "autoload": {
                "psr-4": {
                    "ThomasInstitut\\DataTable\\": "DataTable"
                }
            },
            "notification-url": "https://packagist.org/downloads/",
            "license": [
                "MIT"
            ],
            "authors": [
                {
                    "name": "Rafael Nájera",
                    "email": "rafael@najera.ca",
                    "homepage": "https://rafaelnajera.com"
                }
            ],
            "description": "A simple data table interface",
            "keywords": [
                "data"
            ],
            "support": {
                "issues": "https://github.com/thomas-institut/datatable/issues",
                "source": "https://github.com/thomas-institut/datatable/tree/2.0.1"
            },
            "time": "2024-01-30T10:52:42+00:00"
        },
        {
            "name": "thomas-institut/timestring",
            "version": "v1.3",
            "source": {
                "type": "git",
                "url": "https://github.com/thomas-institut/timestring.git",
                "reference": "5868dc0c1893cd080477a8e55a93b2a66099f3e6"
            },
            "dist": {
                "type": "zip",
                "url": "https://api.github.com/repos/thomas-institut/timestring/zipball/5868dc0c1893cd080477a8e55a93b2a66099f3e6",
                "reference": "5868dc0c1893cd080477a8e55a93b2a66099f3e6",
                "shasum": ""
            },
            "require": {
                "php": ">=8.1"
            },
            "require-dev": {
                "phpunit/phpunit": "^10.5.7"
            },
            "type": "library",
            "autoload": {
                "psr-4": {
                    "ThomasInstitut\\TimeString\\": "TimeString"
                }
            },
            "notification-url": "https://packagist.org/downloads/",
            "license": [
                "GPL-3.0-or-later"
            ],
            "authors": [
                {
                    "name": "Rafael Nájera",
                    "email": "rafael.najera@uni-koeln.de"
                }
            ],
            "description": "Dealing with MySql datetime strings with microseconds",
            "keywords": [
                "data"
            ],
            "support": {
                "issues": "https://github.com/thomas-institut/timestring/issues",
                "source": "https://github.com/thomas-institut/timestring/tree/v1.3"
            },
            "time": "2024-01-22T11:17:48+00:00"
        },
        {
            "name": "twig/twig",
            "version": "v3.8.0",
            "source": {
                "type": "git",
                "url": "https://github.com/twigphp/Twig.git",
                "reference": "9d15f0ac07f44dc4217883ec6ae02fd555c6f71d"
            },
            "dist": {
                "type": "zip",
                "url": "https://api.github.com/repos/twigphp/Twig/zipball/9d15f0ac07f44dc4217883ec6ae02fd555c6f71d",
                "reference": "9d15f0ac07f44dc4217883ec6ae02fd555c6f71d",
                "shasum": ""
            },
            "require": {
                "php": ">=7.2.5",
                "symfony/polyfill-ctype": "^1.8",
                "symfony/polyfill-mbstring": "^1.3",
                "symfony/polyfill-php80": "^1.22"
            },
            "require-dev": {
                "psr/container": "^1.0|^2.0",
                "symfony/phpunit-bridge": "^5.4.9|^6.3|^7.0"
            },
            "type": "library",
            "autoload": {
                "psr-4": {
                    "Twig\\": "src/"
                }
            },
            "notification-url": "https://packagist.org/downloads/",
            "license": [
                "BSD-3-Clause"
            ],
            "authors": [
                {
                    "name": "Fabien Potencier",
                    "email": "fabien@symfony.com",
                    "homepage": "http://fabien.potencier.org",
                    "role": "Lead Developer"
                },
                {
                    "name": "Twig Team",
                    "role": "Contributors"
                },
                {
                    "name": "Armin Ronacher",
                    "email": "armin.ronacher@active-4.com",
                    "role": "Project Founder"
                }
            ],
            "description": "Twig, the flexible, fast, and secure template language for PHP",
            "homepage": "https://twig.symfony.com",
            "keywords": [
                "templating"
            ],
            "support": {
                "issues": "https://github.com/twigphp/Twig/issues",
                "source": "https://github.com/twigphp/Twig/tree/v3.8.0"
            },
            "funding": [
                {
                    "url": "https://github.com/fabpot",
                    "type": "github"
                },
                {
                    "url": "https://tidelift.com/funding/github/packagist/twig/twig",
                    "type": "tidelift"
                }
            ],
            "time": "2023-11-21T18:54:41+00:00"
        }
    ],
    "packages-dev": [
        {
            "name": "guzzlehttp/guzzle",
            "version": "7.8.1",
            "source": {
                "type": "git",
                "url": "https://github.com/guzzle/guzzle.git",
                "reference": "41042bc7ab002487b876a0683fc8dce04ddce104"
            },
            "dist": {
                "type": "zip",
                "url": "https://api.github.com/repos/guzzle/guzzle/zipball/41042bc7ab002487b876a0683fc8dce04ddce104",
                "reference": "41042bc7ab002487b876a0683fc8dce04ddce104",
                "shasum": ""
            },
            "require": {
                "ext-json": "*",
                "guzzlehttp/promises": "^1.5.3 || ^2.0.1",
                "guzzlehttp/psr7": "^1.9.1 || ^2.5.1",
                "php": "^7.2.5 || ^8.0",
                "psr/http-client": "^1.0",
                "symfony/deprecation-contracts": "^2.2 || ^3.0"
            },
            "provide": {
                "psr/http-client-implementation": "1.0"
            },
            "require-dev": {
                "bamarni/composer-bin-plugin": "^1.8.2",
                "ext-curl": "*",
                "php-http/client-integration-tests": "dev-master#2c025848417c1135031fdf9c728ee53d0a7ceaee as 3.0.999",
                "php-http/message-factory": "^1.1",
                "phpunit/phpunit": "^8.5.36 || ^9.6.15",
                "psr/log": "^1.1 || ^2.0 || ^3.0"
            },
            "suggest": {
                "ext-curl": "Required for CURL handler support",
                "ext-intl": "Required for Internationalized Domain Name (IDN) support",
                "psr/log": "Required for using the Log middleware"
            },
            "type": "library",
            "extra": {
                "bamarni-bin": {
                    "bin-links": true,
                    "forward-command": false
                }
            },
            "autoload": {
                "files": [
                    "src/functions_include.php"
                ],
                "psr-4": {
                    "GuzzleHttp\\": "src/"
                }
            },
            "notification-url": "https://packagist.org/downloads/",
            "license": [
                "MIT"
            ],
            "authors": [
                {
                    "name": "Graham Campbell",
                    "email": "hello@gjcampbell.co.uk",
                    "homepage": "https://github.com/GrahamCampbell"
                },
                {
                    "name": "Michael Dowling",
                    "email": "mtdowling@gmail.com",
                    "homepage": "https://github.com/mtdowling"
                },
                {
                    "name": "Jeremy Lindblom",
                    "email": "jeremeamia@gmail.com",
                    "homepage": "https://github.com/jeremeamia"
                },
                {
                    "name": "George Mponos",
                    "email": "gmponos@gmail.com",
                    "homepage": "https://github.com/gmponos"
                },
                {
                    "name": "Tobias Nyholm",
                    "email": "tobias.nyholm@gmail.com",
                    "homepage": "https://github.com/Nyholm"
                },
                {
                    "name": "Márk Sági-Kazár",
                    "email": "mark.sagikazar@gmail.com",
                    "homepage": "https://github.com/sagikazarmark"
                },
                {
                    "name": "Tobias Schultze",
                    "email": "webmaster@tubo-world.de",
                    "homepage": "https://github.com/Tobion"
                }
            ],
            "description": "Guzzle is a PHP HTTP client library",
            "keywords": [
                "client",
                "curl",
                "framework",
                "http",
                "http client",
                "psr-18",
                "psr-7",
                "rest",
                "web service"
            ],
            "support": {
                "issues": "https://github.com/guzzle/guzzle/issues",
                "source": "https://github.com/guzzle/guzzle/tree/7.8.1"
            },
            "funding": [
                {
                    "url": "https://github.com/GrahamCampbell",
                    "type": "github"
                },
                {
                    "url": "https://github.com/Nyholm",
                    "type": "github"
                },
                {
                    "url": "https://tidelift.com/funding/github/packagist/guzzlehttp/guzzle",
                    "type": "tidelift"
                }
            ],
            "time": "2023-12-03T20:35:24+00:00"
        },
        {
            "name": "guzzlehttp/promises",
            "version": "2.0.2",
            "source": {
                "type": "git",
                "url": "https://github.com/guzzle/promises.git",
                "reference": "bbff78d96034045e58e13dedd6ad91b5d1253223"
            },
            "dist": {
                "type": "zip",
                "url": "https://api.github.com/repos/guzzle/promises/zipball/bbff78d96034045e58e13dedd6ad91b5d1253223",
                "reference": "bbff78d96034045e58e13dedd6ad91b5d1253223",
                "shasum": ""
            },
            "require": {
                "php": "^7.2.5 || ^8.0"
            },
            "require-dev": {
                "bamarni/composer-bin-plugin": "^1.8.2",
                "phpunit/phpunit": "^8.5.36 || ^9.6.15"
            },
            "type": "library",
            "extra": {
                "bamarni-bin": {
                    "bin-links": true,
                    "forward-command": false
                }
            },
            "autoload": {
                "psr-4": {
                    "GuzzleHttp\\Promise\\": "src/"
                }
            },
            "notification-url": "https://packagist.org/downloads/",
            "license": [
                "MIT"
            ],
            "authors": [
                {
                    "name": "Graham Campbell",
                    "email": "hello@gjcampbell.co.uk",
                    "homepage": "https://github.com/GrahamCampbell"
                },
                {
                    "name": "Michael Dowling",
                    "email": "mtdowling@gmail.com",
                    "homepage": "https://github.com/mtdowling"
                },
                {
                    "name": "Tobias Nyholm",
                    "email": "tobias.nyholm@gmail.com",
                    "homepage": "https://github.com/Nyholm"
                },
                {
                    "name": "Tobias Schultze",
                    "email": "webmaster@tubo-world.de",
                    "homepage": "https://github.com/Tobion"
                }
            ],
            "description": "Guzzle promises library",
            "keywords": [
                "promise"
            ],
            "support": {
                "issues": "https://github.com/guzzle/promises/issues",
                "source": "https://github.com/guzzle/promises/tree/2.0.2"
            },
            "funding": [
                {
                    "url": "https://github.com/GrahamCampbell",
                    "type": "github"
                },
                {
                    "url": "https://github.com/Nyholm",
                    "type": "github"
                },
                {
                    "url": "https://tidelift.com/funding/github/packagist/guzzlehttp/promises",
                    "type": "tidelift"
                }
            ],
            "time": "2023-12-03T20:19:20+00:00"
        },
        {
            "name": "guzzlehttp/psr7",
            "version": "2.6.2",
            "source": {
                "type": "git",
                "url": "https://github.com/guzzle/psr7.git",
                "reference": "45b30f99ac27b5ca93cb4831afe16285f57b8221"
            },
            "dist": {
                "type": "zip",
                "url": "https://api.github.com/repos/guzzle/psr7/zipball/45b30f99ac27b5ca93cb4831afe16285f57b8221",
                "reference": "45b30f99ac27b5ca93cb4831afe16285f57b8221",
                "shasum": ""
            },
            "require": {
                "php": "^7.2.5 || ^8.0",
                "psr/http-factory": "^1.0",
                "psr/http-message": "^1.1 || ^2.0",
                "ralouphie/getallheaders": "^3.0"
            },
            "provide": {
                "psr/http-factory-implementation": "1.0",
                "psr/http-message-implementation": "1.0"
            },
            "require-dev": {
                "bamarni/composer-bin-plugin": "^1.8.2",
                "http-interop/http-factory-tests": "^0.9",
                "phpunit/phpunit": "^8.5.36 || ^9.6.15"
            },
            "suggest": {
                "laminas/laminas-httphandlerrunner": "Emit PSR-7 responses"
            },
            "type": "library",
            "extra": {
                "bamarni-bin": {
                    "bin-links": true,
                    "forward-command": false
                }
            },
            "autoload": {
                "psr-4": {
                    "GuzzleHttp\\Psr7\\": "src/"
                }
            },
            "notification-url": "https://packagist.org/downloads/",
            "license": [
                "MIT"
            ],
            "authors": [
                {
                    "name": "Graham Campbell",
                    "email": "hello@gjcampbell.co.uk",
                    "homepage": "https://github.com/GrahamCampbell"
                },
                {
                    "name": "Michael Dowling",
                    "email": "mtdowling@gmail.com",
                    "homepage": "https://github.com/mtdowling"
                },
                {
                    "name": "George Mponos",
                    "email": "gmponos@gmail.com",
                    "homepage": "https://github.com/gmponos"
                },
                {
                    "name": "Tobias Nyholm",
                    "email": "tobias.nyholm@gmail.com",
                    "homepage": "https://github.com/Nyholm"
                },
                {
                    "name": "Márk Sági-Kazár",
                    "email": "mark.sagikazar@gmail.com",
                    "homepage": "https://github.com/sagikazarmark"
                },
                {
                    "name": "Tobias Schultze",
                    "email": "webmaster@tubo-world.de",
                    "homepage": "https://github.com/Tobion"
                },
                {
                    "name": "Márk Sági-Kazár",
                    "email": "mark.sagikazar@gmail.com",
                    "homepage": "https://sagikazarmark.hu"
                }
            ],
            "description": "PSR-7 message implementation that also provides common utility methods",
            "keywords": [
                "http",
                "message",
                "psr-7",
                "request",
                "response",
                "stream",
                "uri",
                "url"
            ],
            "support": {
                "issues": "https://github.com/guzzle/psr7/issues",
                "source": "https://github.com/guzzle/psr7/tree/2.6.2"
            },
            "funding": [
                {
                    "url": "https://github.com/GrahamCampbell",
                    "type": "github"
                },
                {
                    "url": "https://github.com/Nyholm",
                    "type": "github"
                },
                {
                    "url": "https://tidelift.com/funding/github/packagist/guzzlehttp/psr7",
                    "type": "tidelift"
                }
            ],
            "time": "2023-12-03T20:05:35+00:00"
        },
        {
            "name": "myclabs/deep-copy",
            "version": "1.11.1",
            "source": {
                "type": "git",
                "url": "https://github.com/myclabs/DeepCopy.git",
                "reference": "7284c22080590fb39f2ffa3e9057f10a4ddd0e0c"
            },
            "dist": {
                "type": "zip",
                "url": "https://api.github.com/repos/myclabs/DeepCopy/zipball/7284c22080590fb39f2ffa3e9057f10a4ddd0e0c",
                "reference": "7284c22080590fb39f2ffa3e9057f10a4ddd0e0c",
                "shasum": ""
            },
            "require": {
                "php": "^7.1 || ^8.0"
            },
            "conflict": {
                "doctrine/collections": "<1.6.8",
                "doctrine/common": "<2.13.3 || >=3,<3.2.2"
            },
            "require-dev": {
                "doctrine/collections": "^1.6.8",
                "doctrine/common": "^2.13.3 || ^3.2.2",
                "phpunit/phpunit": "^7.5.20 || ^8.5.23 || ^9.5.13"
            },
            "type": "library",
            "autoload": {
                "files": [
                    "src/DeepCopy/deep_copy.php"
                ],
                "psr-4": {
                    "DeepCopy\\": "src/DeepCopy/"
                }
            },
            "notification-url": "https://packagist.org/downloads/",
            "license": [
                "MIT"
            ],
            "description": "Create deep copies (clones) of your objects",
            "keywords": [
                "clone",
                "copy",
                "duplicate",
                "object",
                "object graph"
            ],
            "support": {
                "issues": "https://github.com/myclabs/DeepCopy/issues",
                "source": "https://github.com/myclabs/DeepCopy/tree/1.11.1"
            },
            "funding": [
                {
                    "url": "https://tidelift.com/funding/github/packagist/myclabs/deep-copy",
                    "type": "tidelift"
                }
            ],
            "time": "2023-03-08T13:26:56+00:00"
        },
        {
            "name": "nikic/php-parser",
            "version": "v5.0.0",
            "source": {
                "type": "git",
                "url": "https://github.com/nikic/PHP-Parser.git",
                "reference": "4a21235f7e56e713259a6f76bf4b5ea08502b9dc"
            },
            "dist": {
                "type": "zip",
                "url": "https://api.github.com/repos/nikic/PHP-Parser/zipball/4a21235f7e56e713259a6f76bf4b5ea08502b9dc",
                "reference": "4a21235f7e56e713259a6f76bf4b5ea08502b9dc",
                "shasum": ""
            },
            "require": {
                "ext-ctype": "*",
                "ext-json": "*",
                "ext-tokenizer": "*",
                "php": ">=7.4"
            },
            "require-dev": {
                "ircmaxell/php-yacc": "^0.0.7",
                "phpunit/phpunit": "^7.0 || ^8.0 || ^9.0"
            },
            "bin": [
                "bin/php-parse"
            ],
            "type": "library",
            "extra": {
                "branch-alias": {
                    "dev-master": "5.0-dev"
                }
            },
            "autoload": {
                "psr-4": {
                    "PhpParser\\": "lib/PhpParser"
                }
            },
            "notification-url": "https://packagist.org/downloads/",
            "license": [
                "BSD-3-Clause"
            ],
            "authors": [
                {
                    "name": "Nikita Popov"
                }
            ],
            "description": "A PHP parser written in PHP",
            "keywords": [
                "parser",
                "php"
            ],
            "support": {
                "issues": "https://github.com/nikic/PHP-Parser/issues",
                "source": "https://github.com/nikic/PHP-Parser/tree/v5.0.0"
            },
            "time": "2024-01-07T17:17:35+00:00"
        },
        {
            "name": "phar-io/manifest",
            "version": "2.0.3",
            "source": {
                "type": "git",
                "url": "https://github.com/phar-io/manifest.git",
                "reference": "97803eca37d319dfa7826cc2437fc020857acb53"
            },
            "dist": {
                "type": "zip",
                "url": "https://api.github.com/repos/phar-io/manifest/zipball/97803eca37d319dfa7826cc2437fc020857acb53",
                "reference": "97803eca37d319dfa7826cc2437fc020857acb53",
                "shasum": ""
            },
            "require": {
                "ext-dom": "*",
                "ext-phar": "*",
                "ext-xmlwriter": "*",
                "phar-io/version": "^3.0.1",
                "php": "^7.2 || ^8.0"
            },
            "type": "library",
            "extra": {
                "branch-alias": {
                    "dev-master": "2.0.x-dev"
                }
            },
            "autoload": {
                "classmap": [
                    "src/"
                ]
            },
            "notification-url": "https://packagist.org/downloads/",
            "license": [
                "BSD-3-Clause"
            ],
            "authors": [
                {
                    "name": "Arne Blankerts",
                    "email": "arne@blankerts.de",
                    "role": "Developer"
                },
                {
                    "name": "Sebastian Heuer",
                    "email": "sebastian@phpeople.de",
                    "role": "Developer"
                },
                {
                    "name": "Sebastian Bergmann",
                    "email": "sebastian@phpunit.de",
                    "role": "Developer"
                }
            ],
            "description": "Component for reading phar.io manifest information from a PHP Archive (PHAR)",
            "support": {
                "issues": "https://github.com/phar-io/manifest/issues",
                "source": "https://github.com/phar-io/manifest/tree/2.0.3"
            },
            "time": "2021-07-20T11:28:43+00:00"
        },
        {
            "name": "phar-io/version",
            "version": "3.2.1",
            "source": {
                "type": "git",
                "url": "https://github.com/phar-io/version.git",
                "reference": "4f7fd7836c6f332bb2933569e566a0d6c4cbed74"
            },
            "dist": {
                "type": "zip",
                "url": "https://api.github.com/repos/phar-io/version/zipball/4f7fd7836c6f332bb2933569e566a0d6c4cbed74",
                "reference": "4f7fd7836c6f332bb2933569e566a0d6c4cbed74",
                "shasum": ""
            },
            "require": {
                "php": "^7.2 || ^8.0"
            },
            "type": "library",
            "autoload": {
                "classmap": [
                    "src/"
                ]
            },
            "notification-url": "https://packagist.org/downloads/",
            "license": [
                "BSD-3-Clause"
            ],
            "authors": [
                {
                    "name": "Arne Blankerts",
                    "email": "arne@blankerts.de",
                    "role": "Developer"
                },
                {
                    "name": "Sebastian Heuer",
                    "email": "sebastian@phpeople.de",
                    "role": "Developer"
                },
                {
                    "name": "Sebastian Bergmann",
                    "email": "sebastian@phpunit.de",
                    "role": "Developer"
                }
            ],
            "description": "Library for handling version information and constraints",
            "support": {
                "issues": "https://github.com/phar-io/version/issues",
                "source": "https://github.com/phar-io/version/tree/3.2.1"
            },
            "time": "2022-02-21T01:04:05+00:00"
        },
        {
            "name": "phpunit/php-code-coverage",
            "version": "10.1.11",
            "source": {
                "type": "git",
                "url": "https://github.com/sebastianbergmann/php-code-coverage.git",
                "reference": "78c3b7625965c2513ee96569a4dbb62601784145"
            },
            "dist": {
                "type": "zip",
                "url": "https://api.github.com/repos/sebastianbergmann/php-code-coverage/zipball/78c3b7625965c2513ee96569a4dbb62601784145",
                "reference": "78c3b7625965c2513ee96569a4dbb62601784145",
                "shasum": ""
            },
            "require": {
                "ext-dom": "*",
                "ext-libxml": "*",
                "ext-xmlwriter": "*",
                "nikic/php-parser": "^4.18 || ^5.0",
                "php": ">=8.1",
                "phpunit/php-file-iterator": "^4.0",
                "phpunit/php-text-template": "^3.0",
                "sebastian/code-unit-reverse-lookup": "^3.0",
                "sebastian/complexity": "^3.0",
                "sebastian/environment": "^6.0",
                "sebastian/lines-of-code": "^2.0",
                "sebastian/version": "^4.0",
                "theseer/tokenizer": "^1.2.0"
            },
            "require-dev": {
                "phpunit/phpunit": "^10.1"
            },
            "suggest": {
                "ext-pcov": "PHP extension that provides line coverage",
                "ext-xdebug": "PHP extension that provides line coverage as well as branch and path coverage"
            },
            "type": "library",
            "extra": {
                "branch-alias": {
                    "dev-main": "10.1-dev"
                }
            },
            "autoload": {
                "classmap": [
                    "src/"
                ]
            },
            "notification-url": "https://packagist.org/downloads/",
            "license": [
                "BSD-3-Clause"
            ],
            "authors": [
                {
                    "name": "Sebastian Bergmann",
                    "email": "sebastian@phpunit.de",
                    "role": "lead"
                }
            ],
            "description": "Library that provides collection, processing, and rendering functionality for PHP code coverage information.",
            "homepage": "https://github.com/sebastianbergmann/php-code-coverage",
            "keywords": [
                "coverage",
                "testing",
                "xunit"
            ],
            "support": {
                "issues": "https://github.com/sebastianbergmann/php-code-coverage/issues",
                "security": "https://github.com/sebastianbergmann/php-code-coverage/security/policy",
                "source": "https://github.com/sebastianbergmann/php-code-coverage/tree/10.1.11"
            },
            "funding": [
                {
                    "url": "https://github.com/sebastianbergmann",
                    "type": "github"
                }
            ],
            "time": "2023-12-21T15:38:30+00:00"
        },
        {
            "name": "phpunit/php-file-iterator",
            "version": "4.1.0",
            "source": {
                "type": "git",
                "url": "https://github.com/sebastianbergmann/php-file-iterator.git",
                "reference": "a95037b6d9e608ba092da1b23931e537cadc3c3c"
            },
            "dist": {
                "type": "zip",
                "url": "https://api.github.com/repos/sebastianbergmann/php-file-iterator/zipball/a95037b6d9e608ba092da1b23931e537cadc3c3c",
                "reference": "a95037b6d9e608ba092da1b23931e537cadc3c3c",
                "shasum": ""
            },
            "require": {
                "php": ">=8.1"
            },
            "require-dev": {
                "phpunit/phpunit": "^10.0"
            },
            "type": "library",
            "extra": {
                "branch-alias": {
                    "dev-main": "4.0-dev"
                }
            },
            "autoload": {
                "classmap": [
                    "src/"
                ]
            },
            "notification-url": "https://packagist.org/downloads/",
            "license": [
                "BSD-3-Clause"
            ],
            "authors": [
                {
                    "name": "Sebastian Bergmann",
                    "email": "sebastian@phpunit.de",
                    "role": "lead"
                }
            ],
            "description": "FilterIterator implementation that filters files based on a list of suffixes.",
            "homepage": "https://github.com/sebastianbergmann/php-file-iterator/",
            "keywords": [
                "filesystem",
                "iterator"
            ],
            "support": {
                "issues": "https://github.com/sebastianbergmann/php-file-iterator/issues",
                "security": "https://github.com/sebastianbergmann/php-file-iterator/security/policy",
                "source": "https://github.com/sebastianbergmann/php-file-iterator/tree/4.1.0"
            },
            "funding": [
                {
                    "url": "https://github.com/sebastianbergmann",
                    "type": "github"
                }
            ],
            "time": "2023-08-31T06:24:48+00:00"
        },
        {
            "name": "phpunit/php-invoker",
            "version": "4.0.0",
            "source": {
                "type": "git",
                "url": "https://github.com/sebastianbergmann/php-invoker.git",
                "reference": "f5e568ba02fa5ba0ddd0f618391d5a9ea50b06d7"
            },
            "dist": {
                "type": "zip",
                "url": "https://api.github.com/repos/sebastianbergmann/php-invoker/zipball/f5e568ba02fa5ba0ddd0f618391d5a9ea50b06d7",
                "reference": "f5e568ba02fa5ba0ddd0f618391d5a9ea50b06d7",
                "shasum": ""
            },
            "require": {
                "php": ">=8.1"
            },
            "require-dev": {
                "ext-pcntl": "*",
                "phpunit/phpunit": "^10.0"
            },
            "suggest": {
                "ext-pcntl": "*"
            },
            "type": "library",
            "extra": {
                "branch-alias": {
                    "dev-main": "4.0-dev"
                }
            },
            "autoload": {
                "classmap": [
                    "src/"
                ]
            },
            "notification-url": "https://packagist.org/downloads/",
            "license": [
                "BSD-3-Clause"
            ],
            "authors": [
                {
                    "name": "Sebastian Bergmann",
                    "email": "sebastian@phpunit.de",
                    "role": "lead"
                }
            ],
            "description": "Invoke callables with a timeout",
            "homepage": "https://github.com/sebastianbergmann/php-invoker/",
            "keywords": [
                "process"
            ],
            "support": {
                "issues": "https://github.com/sebastianbergmann/php-invoker/issues",
                "source": "https://github.com/sebastianbergmann/php-invoker/tree/4.0.0"
            },
            "funding": [
                {
                    "url": "https://github.com/sebastianbergmann",
                    "type": "github"
                }
            ],
            "time": "2023-02-03T06:56:09+00:00"
        },
        {
            "name": "phpunit/php-text-template",
            "version": "3.0.1",
            "source": {
                "type": "git",
                "url": "https://github.com/sebastianbergmann/php-text-template.git",
                "reference": "0c7b06ff49e3d5072f057eb1fa59258bf287a748"
            },
            "dist": {
                "type": "zip",
                "url": "https://api.github.com/repos/sebastianbergmann/php-text-template/zipball/0c7b06ff49e3d5072f057eb1fa59258bf287a748",
                "reference": "0c7b06ff49e3d5072f057eb1fa59258bf287a748",
                "shasum": ""
            },
            "require": {
                "php": ">=8.1"
            },
            "require-dev": {
                "phpunit/phpunit": "^10.0"
            },
            "type": "library",
            "extra": {
                "branch-alias": {
                    "dev-main": "3.0-dev"
                }
            },
            "autoload": {
                "classmap": [
                    "src/"
                ]
            },
            "notification-url": "https://packagist.org/downloads/",
            "license": [
                "BSD-3-Clause"
            ],
            "authors": [
                {
                    "name": "Sebastian Bergmann",
                    "email": "sebastian@phpunit.de",
                    "role": "lead"
                }
            ],
            "description": "Simple template engine.",
            "homepage": "https://github.com/sebastianbergmann/php-text-template/",
            "keywords": [
                "template"
            ],
            "support": {
                "issues": "https://github.com/sebastianbergmann/php-text-template/issues",
                "security": "https://github.com/sebastianbergmann/php-text-template/security/policy",
                "source": "https://github.com/sebastianbergmann/php-text-template/tree/3.0.1"
            },
            "funding": [
                {
                    "url": "https://github.com/sebastianbergmann",
                    "type": "github"
                }
            ],
            "time": "2023-08-31T14:07:24+00:00"
        },
        {
            "name": "phpunit/php-timer",
            "version": "6.0.0",
            "source": {
                "type": "git",
                "url": "https://github.com/sebastianbergmann/php-timer.git",
                "reference": "e2a2d67966e740530f4a3343fe2e030ffdc1161d"
            },
            "dist": {
                "type": "zip",
                "url": "https://api.github.com/repos/sebastianbergmann/php-timer/zipball/e2a2d67966e740530f4a3343fe2e030ffdc1161d",
                "reference": "e2a2d67966e740530f4a3343fe2e030ffdc1161d",
                "shasum": ""
            },
            "require": {
                "php": ">=8.1"
            },
            "require-dev": {
                "phpunit/phpunit": "^10.0"
            },
            "type": "library",
            "extra": {
                "branch-alias": {
                    "dev-main": "6.0-dev"
                }
            },
            "autoload": {
                "classmap": [
                    "src/"
                ]
            },
            "notification-url": "https://packagist.org/downloads/",
            "license": [
                "BSD-3-Clause"
            ],
            "authors": [
                {
                    "name": "Sebastian Bergmann",
                    "email": "sebastian@phpunit.de",
                    "role": "lead"
                }
            ],
            "description": "Utility class for timing",
            "homepage": "https://github.com/sebastianbergmann/php-timer/",
            "keywords": [
                "timer"
            ],
            "support": {
                "issues": "https://github.com/sebastianbergmann/php-timer/issues",
                "source": "https://github.com/sebastianbergmann/php-timer/tree/6.0.0"
            },
            "funding": [
                {
                    "url": "https://github.com/sebastianbergmann",
                    "type": "github"
                }
            ],
            "time": "2023-02-03T06:57:52+00:00"
        },
        {
            "name": "phpunit/phpunit",
<<<<<<< HEAD
            "version": "10.5.10",
            "source": {
                "type": "git",
                "url": "https://github.com/sebastianbergmann/phpunit.git",
                "reference": "50b8e314b6d0dd06521dc31d1abffa73f25f850c"
            },
            "dist": {
                "type": "zip",
                "url": "https://api.github.com/repos/sebastianbergmann/phpunit/zipball/50b8e314b6d0dd06521dc31d1abffa73f25f850c",
                "reference": "50b8e314b6d0dd06521dc31d1abffa73f25f850c",
=======
            "version": "10.5.9",
            "source": {
                "type": "git",
                "url": "https://github.com/sebastianbergmann/phpunit.git",
                "reference": "0bd663704f0165c9e76fe4f06ffa6a1ca727fdbe"
            },
            "dist": {
                "type": "zip",
                "url": "https://api.github.com/repos/sebastianbergmann/phpunit/zipball/0bd663704f0165c9e76fe4f06ffa6a1ca727fdbe",
                "reference": "0bd663704f0165c9e76fe4f06ffa6a1ca727fdbe",
>>>>>>> ba794792
                "shasum": ""
            },
            "require": {
                "ext-dom": "*",
                "ext-json": "*",
                "ext-libxml": "*",
                "ext-mbstring": "*",
                "ext-xml": "*",
                "ext-xmlwriter": "*",
                "myclabs/deep-copy": "^1.10.1",
                "phar-io/manifest": "^2.0.3",
                "phar-io/version": "^3.0.2",
                "php": ">=8.1",
                "phpunit/php-code-coverage": "^10.1.5",
                "phpunit/php-file-iterator": "^4.0",
                "phpunit/php-invoker": "^4.0",
                "phpunit/php-text-template": "^3.0",
                "phpunit/php-timer": "^6.0",
                "sebastian/cli-parser": "^2.0",
                "sebastian/code-unit": "^2.0",
                "sebastian/comparator": "^5.0",
                "sebastian/diff": "^5.0",
                "sebastian/environment": "^6.0",
                "sebastian/exporter": "^5.1",
                "sebastian/global-state": "^6.0.1",
                "sebastian/object-enumerator": "^5.0",
                "sebastian/recursion-context": "^5.0",
                "sebastian/type": "^4.0",
                "sebastian/version": "^4.0"
            },
            "suggest": {
                "ext-soap": "To be able to generate mocks based on WSDL files"
            },
            "bin": [
                "phpunit"
            ],
            "type": "library",
            "extra": {
                "branch-alias": {
                    "dev-main": "10.5-dev"
                }
            },
            "autoload": {
                "files": [
                    "src/Framework/Assert/Functions.php"
                ],
                "classmap": [
                    "src/"
                ]
            },
            "notification-url": "https://packagist.org/downloads/",
            "license": [
                "BSD-3-Clause"
            ],
            "authors": [
                {
                    "name": "Sebastian Bergmann",
                    "email": "sebastian@phpunit.de",
                    "role": "lead"
                }
            ],
            "description": "The PHP Unit Testing framework.",
            "homepage": "https://phpunit.de/",
            "keywords": [
                "phpunit",
                "testing",
                "xunit"
            ],
            "support": {
                "issues": "https://github.com/sebastianbergmann/phpunit/issues",
                "security": "https://github.com/sebastianbergmann/phpunit/security/policy",
<<<<<<< HEAD
                "source": "https://github.com/sebastianbergmann/phpunit/tree/10.5.10"
=======
                "source": "https://github.com/sebastianbergmann/phpunit/tree/10.5.9"
>>>>>>> ba794792
            },
            "funding": [
                {
                    "url": "https://phpunit.de/sponsors.html",
                    "type": "custom"
                },
                {
                    "url": "https://github.com/sebastianbergmann",
                    "type": "github"
                },
                {
                    "url": "https://tidelift.com/funding/github/packagist/phpunit/phpunit",
                    "type": "tidelift"
                }
            ],
<<<<<<< HEAD
            "time": "2024-02-04T09:07:51+00:00"
=======
            "time": "2024-01-22T14:35:40+00:00"
>>>>>>> ba794792
        },
        {
            "name": "psr/http-client",
            "version": "1.0.3",
            "source": {
                "type": "git",
                "url": "https://github.com/php-fig/http-client.git",
                "reference": "bb5906edc1c324c9a05aa0873d40117941e5fa90"
            },
            "dist": {
                "type": "zip",
                "url": "https://api.github.com/repos/php-fig/http-client/zipball/bb5906edc1c324c9a05aa0873d40117941e5fa90",
                "reference": "bb5906edc1c324c9a05aa0873d40117941e5fa90",
                "shasum": ""
            },
            "require": {
                "php": "^7.0 || ^8.0",
                "psr/http-message": "^1.0 || ^2.0"
            },
            "type": "library",
            "extra": {
                "branch-alias": {
                    "dev-master": "1.0.x-dev"
                }
            },
            "autoload": {
                "psr-4": {
                    "Psr\\Http\\Client\\": "src/"
                }
            },
            "notification-url": "https://packagist.org/downloads/",
            "license": [
                "MIT"
            ],
            "authors": [
                {
                    "name": "PHP-FIG",
                    "homepage": "https://www.php-fig.org/"
                }
            ],
            "description": "Common interface for HTTP clients",
            "homepage": "https://github.com/php-fig/http-client",
            "keywords": [
                "http",
                "http-client",
                "psr",
                "psr-18"
            ],
            "support": {
                "source": "https://github.com/php-fig/http-client"
            },
            "time": "2023-09-23T14:17:50+00:00"
        },
        {
            "name": "sebastian/cli-parser",
            "version": "2.0.0",
            "source": {
                "type": "git",
                "url": "https://github.com/sebastianbergmann/cli-parser.git",
                "reference": "efdc130dbbbb8ef0b545a994fd811725c5282cae"
            },
            "dist": {
                "type": "zip",
                "url": "https://api.github.com/repos/sebastianbergmann/cli-parser/zipball/efdc130dbbbb8ef0b545a994fd811725c5282cae",
                "reference": "efdc130dbbbb8ef0b545a994fd811725c5282cae",
                "shasum": ""
            },
            "require": {
                "php": ">=8.1"
            },
            "require-dev": {
                "phpunit/phpunit": "^10.0"
            },
            "type": "library",
            "extra": {
                "branch-alias": {
                    "dev-main": "2.0-dev"
                }
            },
            "autoload": {
                "classmap": [
                    "src/"
                ]
            },
            "notification-url": "https://packagist.org/downloads/",
            "license": [
                "BSD-3-Clause"
            ],
            "authors": [
                {
                    "name": "Sebastian Bergmann",
                    "email": "sebastian@phpunit.de",
                    "role": "lead"
                }
            ],
            "description": "Library for parsing CLI options",
            "homepage": "https://github.com/sebastianbergmann/cli-parser",
            "support": {
                "issues": "https://github.com/sebastianbergmann/cli-parser/issues",
                "source": "https://github.com/sebastianbergmann/cli-parser/tree/2.0.0"
            },
            "funding": [
                {
                    "url": "https://github.com/sebastianbergmann",
                    "type": "github"
                }
            ],
            "time": "2023-02-03T06:58:15+00:00"
        },
        {
            "name": "sebastian/code-unit",
            "version": "2.0.0",
            "source": {
                "type": "git",
                "url": "https://github.com/sebastianbergmann/code-unit.git",
                "reference": "a81fee9eef0b7a76af11d121767abc44c104e503"
            },
            "dist": {
                "type": "zip",
                "url": "https://api.github.com/repos/sebastianbergmann/code-unit/zipball/a81fee9eef0b7a76af11d121767abc44c104e503",
                "reference": "a81fee9eef0b7a76af11d121767abc44c104e503",
                "shasum": ""
            },
            "require": {
                "php": ">=8.1"
            },
            "require-dev": {
                "phpunit/phpunit": "^10.0"
            },
            "type": "library",
            "extra": {
                "branch-alias": {
                    "dev-main": "2.0-dev"
                }
            },
            "autoload": {
                "classmap": [
                    "src/"
                ]
            },
            "notification-url": "https://packagist.org/downloads/",
            "license": [
                "BSD-3-Clause"
            ],
            "authors": [
                {
                    "name": "Sebastian Bergmann",
                    "email": "sebastian@phpunit.de",
                    "role": "lead"
                }
            ],
            "description": "Collection of value objects that represent the PHP code units",
            "homepage": "https://github.com/sebastianbergmann/code-unit",
            "support": {
                "issues": "https://github.com/sebastianbergmann/code-unit/issues",
                "source": "https://github.com/sebastianbergmann/code-unit/tree/2.0.0"
            },
            "funding": [
                {
                    "url": "https://github.com/sebastianbergmann",
                    "type": "github"
                }
            ],
            "time": "2023-02-03T06:58:43+00:00"
        },
        {
            "name": "sebastian/code-unit-reverse-lookup",
            "version": "3.0.0",
            "source": {
                "type": "git",
                "url": "https://github.com/sebastianbergmann/code-unit-reverse-lookup.git",
                "reference": "5e3a687f7d8ae33fb362c5c0743794bbb2420a1d"
            },
            "dist": {
                "type": "zip",
                "url": "https://api.github.com/repos/sebastianbergmann/code-unit-reverse-lookup/zipball/5e3a687f7d8ae33fb362c5c0743794bbb2420a1d",
                "reference": "5e3a687f7d8ae33fb362c5c0743794bbb2420a1d",
                "shasum": ""
            },
            "require": {
                "php": ">=8.1"
            },
            "require-dev": {
                "phpunit/phpunit": "^10.0"
            },
            "type": "library",
            "extra": {
                "branch-alias": {
                    "dev-main": "3.0-dev"
                }
            },
            "autoload": {
                "classmap": [
                    "src/"
                ]
            },
            "notification-url": "https://packagist.org/downloads/",
            "license": [
                "BSD-3-Clause"
            ],
            "authors": [
                {
                    "name": "Sebastian Bergmann",
                    "email": "sebastian@phpunit.de"
                }
            ],
            "description": "Looks up which function or method a line of code belongs to",
            "homepage": "https://github.com/sebastianbergmann/code-unit-reverse-lookup/",
            "support": {
                "issues": "https://github.com/sebastianbergmann/code-unit-reverse-lookup/issues",
                "source": "https://github.com/sebastianbergmann/code-unit-reverse-lookup/tree/3.0.0"
            },
            "funding": [
                {
                    "url": "https://github.com/sebastianbergmann",
                    "type": "github"
                }
            ],
            "time": "2023-02-03T06:59:15+00:00"
        },
        {
            "name": "sebastian/comparator",
            "version": "5.0.1",
            "source": {
                "type": "git",
                "url": "https://github.com/sebastianbergmann/comparator.git",
                "reference": "2db5010a484d53ebf536087a70b4a5423c102372"
            },
            "dist": {
                "type": "zip",
                "url": "https://api.github.com/repos/sebastianbergmann/comparator/zipball/2db5010a484d53ebf536087a70b4a5423c102372",
                "reference": "2db5010a484d53ebf536087a70b4a5423c102372",
                "shasum": ""
            },
            "require": {
                "ext-dom": "*",
                "ext-mbstring": "*",
                "php": ">=8.1",
                "sebastian/diff": "^5.0",
                "sebastian/exporter": "^5.0"
            },
            "require-dev": {
                "phpunit/phpunit": "^10.3"
            },
            "type": "library",
            "extra": {
                "branch-alias": {
                    "dev-main": "5.0-dev"
                }
            },
            "autoload": {
                "classmap": [
                    "src/"
                ]
            },
            "notification-url": "https://packagist.org/downloads/",
            "license": [
                "BSD-3-Clause"
            ],
            "authors": [
                {
                    "name": "Sebastian Bergmann",
                    "email": "sebastian@phpunit.de"
                },
                {
                    "name": "Jeff Welch",
                    "email": "whatthejeff@gmail.com"
                },
                {
                    "name": "Volker Dusch",
                    "email": "github@wallbash.com"
                },
                {
                    "name": "Bernhard Schussek",
                    "email": "bschussek@2bepublished.at"
                }
            ],
            "description": "Provides the functionality to compare PHP values for equality",
            "homepage": "https://github.com/sebastianbergmann/comparator",
            "keywords": [
                "comparator",
                "compare",
                "equality"
            ],
            "support": {
                "issues": "https://github.com/sebastianbergmann/comparator/issues",
                "security": "https://github.com/sebastianbergmann/comparator/security/policy",
                "source": "https://github.com/sebastianbergmann/comparator/tree/5.0.1"
            },
            "funding": [
                {
                    "url": "https://github.com/sebastianbergmann",
                    "type": "github"
                }
            ],
            "time": "2023-08-14T13:18:12+00:00"
        },
        {
            "name": "sebastian/complexity",
            "version": "3.2.0",
            "source": {
                "type": "git",
                "url": "https://github.com/sebastianbergmann/complexity.git",
                "reference": "68ff824baeae169ec9f2137158ee529584553799"
            },
            "dist": {
                "type": "zip",
                "url": "https://api.github.com/repos/sebastianbergmann/complexity/zipball/68ff824baeae169ec9f2137158ee529584553799",
                "reference": "68ff824baeae169ec9f2137158ee529584553799",
                "shasum": ""
            },
            "require": {
                "nikic/php-parser": "^4.18 || ^5.0",
                "php": ">=8.1"
            },
            "require-dev": {
                "phpunit/phpunit": "^10.0"
            },
            "type": "library",
            "extra": {
                "branch-alias": {
                    "dev-main": "3.2-dev"
                }
            },
            "autoload": {
                "classmap": [
                    "src/"
                ]
            },
            "notification-url": "https://packagist.org/downloads/",
            "license": [
                "BSD-3-Clause"
            ],
            "authors": [
                {
                    "name": "Sebastian Bergmann",
                    "email": "sebastian@phpunit.de",
                    "role": "lead"
                }
            ],
            "description": "Library for calculating the complexity of PHP code units",
            "homepage": "https://github.com/sebastianbergmann/complexity",
            "support": {
                "issues": "https://github.com/sebastianbergmann/complexity/issues",
                "security": "https://github.com/sebastianbergmann/complexity/security/policy",
                "source": "https://github.com/sebastianbergmann/complexity/tree/3.2.0"
            },
            "funding": [
                {
                    "url": "https://github.com/sebastianbergmann",
                    "type": "github"
                }
            ],
            "time": "2023-12-21T08:37:17+00:00"
        },
        {
            "name": "sebastian/diff",
            "version": "5.1.0",
            "source": {
                "type": "git",
                "url": "https://github.com/sebastianbergmann/diff.git",
                "reference": "fbf413a49e54f6b9b17e12d900ac7f6101591b7f"
            },
            "dist": {
                "type": "zip",
                "url": "https://api.github.com/repos/sebastianbergmann/diff/zipball/fbf413a49e54f6b9b17e12d900ac7f6101591b7f",
                "reference": "fbf413a49e54f6b9b17e12d900ac7f6101591b7f",
                "shasum": ""
            },
            "require": {
                "php": ">=8.1"
            },
            "require-dev": {
                "phpunit/phpunit": "^10.0",
                "symfony/process": "^4.2 || ^5"
            },
            "type": "library",
            "extra": {
                "branch-alias": {
                    "dev-main": "5.1-dev"
                }
            },
            "autoload": {
                "classmap": [
                    "src/"
                ]
            },
            "notification-url": "https://packagist.org/downloads/",
            "license": [
                "BSD-3-Clause"
            ],
            "authors": [
                {
                    "name": "Sebastian Bergmann",
                    "email": "sebastian@phpunit.de"
                },
                {
                    "name": "Kore Nordmann",
                    "email": "mail@kore-nordmann.de"
                }
            ],
            "description": "Diff implementation",
            "homepage": "https://github.com/sebastianbergmann/diff",
            "keywords": [
                "diff",
                "udiff",
                "unidiff",
                "unified diff"
            ],
            "support": {
                "issues": "https://github.com/sebastianbergmann/diff/issues",
                "security": "https://github.com/sebastianbergmann/diff/security/policy",
                "source": "https://github.com/sebastianbergmann/diff/tree/5.1.0"
            },
            "funding": [
                {
                    "url": "https://github.com/sebastianbergmann",
                    "type": "github"
                }
            ],
            "time": "2023-12-22T10:55:06+00:00"
        },
        {
            "name": "sebastian/environment",
            "version": "6.0.1",
            "source": {
                "type": "git",
                "url": "https://github.com/sebastianbergmann/environment.git",
                "reference": "43c751b41d74f96cbbd4e07b7aec9675651e2951"
            },
            "dist": {
                "type": "zip",
                "url": "https://api.github.com/repos/sebastianbergmann/environment/zipball/43c751b41d74f96cbbd4e07b7aec9675651e2951",
                "reference": "43c751b41d74f96cbbd4e07b7aec9675651e2951",
                "shasum": ""
            },
            "require": {
                "php": ">=8.1"
            },
            "require-dev": {
                "phpunit/phpunit": "^10.0"
            },
            "suggest": {
                "ext-posix": "*"
            },
            "type": "library",
            "extra": {
                "branch-alias": {
                    "dev-main": "6.0-dev"
                }
            },
            "autoload": {
                "classmap": [
                    "src/"
                ]
            },
            "notification-url": "https://packagist.org/downloads/",
            "license": [
                "BSD-3-Clause"
            ],
            "authors": [
                {
                    "name": "Sebastian Bergmann",
                    "email": "sebastian@phpunit.de"
                }
            ],
            "description": "Provides functionality to handle HHVM/PHP environments",
            "homepage": "https://github.com/sebastianbergmann/environment",
            "keywords": [
                "Xdebug",
                "environment",
                "hhvm"
            ],
            "support": {
                "issues": "https://github.com/sebastianbergmann/environment/issues",
                "security": "https://github.com/sebastianbergmann/environment/security/policy",
                "source": "https://github.com/sebastianbergmann/environment/tree/6.0.1"
            },
            "funding": [
                {
                    "url": "https://github.com/sebastianbergmann",
                    "type": "github"
                }
            ],
            "time": "2023-04-11T05:39:26+00:00"
        },
        {
            "name": "sebastian/exporter",
            "version": "5.1.1",
            "source": {
                "type": "git",
                "url": "https://github.com/sebastianbergmann/exporter.git",
                "reference": "64f51654862e0f5e318db7e9dcc2292c63cdbddc"
            },
            "dist": {
                "type": "zip",
                "url": "https://api.github.com/repos/sebastianbergmann/exporter/zipball/64f51654862e0f5e318db7e9dcc2292c63cdbddc",
                "reference": "64f51654862e0f5e318db7e9dcc2292c63cdbddc",
                "shasum": ""
            },
            "require": {
                "ext-mbstring": "*",
                "php": ">=8.1",
                "sebastian/recursion-context": "^5.0"
            },
            "require-dev": {
                "phpunit/phpunit": "^10.0"
            },
            "type": "library",
            "extra": {
                "branch-alias": {
                    "dev-main": "5.1-dev"
                }
            },
            "autoload": {
                "classmap": [
                    "src/"
                ]
            },
            "notification-url": "https://packagist.org/downloads/",
            "license": [
                "BSD-3-Clause"
            ],
            "authors": [
                {
                    "name": "Sebastian Bergmann",
                    "email": "sebastian@phpunit.de"
                },
                {
                    "name": "Jeff Welch",
                    "email": "whatthejeff@gmail.com"
                },
                {
                    "name": "Volker Dusch",
                    "email": "github@wallbash.com"
                },
                {
                    "name": "Adam Harvey",
                    "email": "aharvey@php.net"
                },
                {
                    "name": "Bernhard Schussek",
                    "email": "bschussek@gmail.com"
                }
            ],
            "description": "Provides the functionality to export PHP variables for visualization",
            "homepage": "https://www.github.com/sebastianbergmann/exporter",
            "keywords": [
                "export",
                "exporter"
            ],
            "support": {
                "issues": "https://github.com/sebastianbergmann/exporter/issues",
                "security": "https://github.com/sebastianbergmann/exporter/security/policy",
                "source": "https://github.com/sebastianbergmann/exporter/tree/5.1.1"
            },
            "funding": [
                {
                    "url": "https://github.com/sebastianbergmann",
                    "type": "github"
                }
            ],
            "time": "2023-09-24T13:22:09+00:00"
        },
        {
            "name": "sebastian/global-state",
            "version": "6.0.1",
            "source": {
                "type": "git",
                "url": "https://github.com/sebastianbergmann/global-state.git",
                "reference": "7ea9ead78f6d380d2a667864c132c2f7b83055e4"
            },
            "dist": {
                "type": "zip",
                "url": "https://api.github.com/repos/sebastianbergmann/global-state/zipball/7ea9ead78f6d380d2a667864c132c2f7b83055e4",
                "reference": "7ea9ead78f6d380d2a667864c132c2f7b83055e4",
                "shasum": ""
            },
            "require": {
                "php": ">=8.1",
                "sebastian/object-reflector": "^3.0",
                "sebastian/recursion-context": "^5.0"
            },
            "require-dev": {
                "ext-dom": "*",
                "phpunit/phpunit": "^10.0"
            },
            "type": "library",
            "extra": {
                "branch-alias": {
                    "dev-main": "6.0-dev"
                }
            },
            "autoload": {
                "classmap": [
                    "src/"
                ]
            },
            "notification-url": "https://packagist.org/downloads/",
            "license": [
                "BSD-3-Clause"
            ],
            "authors": [
                {
                    "name": "Sebastian Bergmann",
                    "email": "sebastian@phpunit.de"
                }
            ],
            "description": "Snapshotting of global state",
            "homepage": "http://www.github.com/sebastianbergmann/global-state",
            "keywords": [
                "global state"
            ],
            "support": {
                "issues": "https://github.com/sebastianbergmann/global-state/issues",
                "security": "https://github.com/sebastianbergmann/global-state/security/policy",
                "source": "https://github.com/sebastianbergmann/global-state/tree/6.0.1"
            },
            "funding": [
                {
                    "url": "https://github.com/sebastianbergmann",
                    "type": "github"
                }
            ],
            "time": "2023-07-19T07:19:23+00:00"
        },
        {
            "name": "sebastian/lines-of-code",
            "version": "2.0.2",
            "source": {
                "type": "git",
                "url": "https://github.com/sebastianbergmann/lines-of-code.git",
                "reference": "856e7f6a75a84e339195d48c556f23be2ebf75d0"
            },
            "dist": {
                "type": "zip",
                "url": "https://api.github.com/repos/sebastianbergmann/lines-of-code/zipball/856e7f6a75a84e339195d48c556f23be2ebf75d0",
                "reference": "856e7f6a75a84e339195d48c556f23be2ebf75d0",
                "shasum": ""
            },
            "require": {
                "nikic/php-parser": "^4.18 || ^5.0",
                "php": ">=8.1"
            },
            "require-dev": {
                "phpunit/phpunit": "^10.0"
            },
            "type": "library",
            "extra": {
                "branch-alias": {
                    "dev-main": "2.0-dev"
                }
            },
            "autoload": {
                "classmap": [
                    "src/"
                ]
            },
            "notification-url": "https://packagist.org/downloads/",
            "license": [
                "BSD-3-Clause"
            ],
            "authors": [
                {
                    "name": "Sebastian Bergmann",
                    "email": "sebastian@phpunit.de",
                    "role": "lead"
                }
            ],
            "description": "Library for counting the lines of code in PHP source code",
            "homepage": "https://github.com/sebastianbergmann/lines-of-code",
            "support": {
                "issues": "https://github.com/sebastianbergmann/lines-of-code/issues",
                "security": "https://github.com/sebastianbergmann/lines-of-code/security/policy",
                "source": "https://github.com/sebastianbergmann/lines-of-code/tree/2.0.2"
            },
            "funding": [
                {
                    "url": "https://github.com/sebastianbergmann",
                    "type": "github"
                }
            ],
            "time": "2023-12-21T08:38:20+00:00"
        },
        {
            "name": "sebastian/object-enumerator",
            "version": "5.0.0",
            "source": {
                "type": "git",
                "url": "https://github.com/sebastianbergmann/object-enumerator.git",
                "reference": "202d0e344a580d7f7d04b3fafce6933e59dae906"
            },
            "dist": {
                "type": "zip",
                "url": "https://api.github.com/repos/sebastianbergmann/object-enumerator/zipball/202d0e344a580d7f7d04b3fafce6933e59dae906",
                "reference": "202d0e344a580d7f7d04b3fafce6933e59dae906",
                "shasum": ""
            },
            "require": {
                "php": ">=8.1",
                "sebastian/object-reflector": "^3.0",
                "sebastian/recursion-context": "^5.0"
            },
            "require-dev": {
                "phpunit/phpunit": "^10.0"
            },
            "type": "library",
            "extra": {
                "branch-alias": {
                    "dev-main": "5.0-dev"
                }
            },
            "autoload": {
                "classmap": [
                    "src/"
                ]
            },
            "notification-url": "https://packagist.org/downloads/",
            "license": [
                "BSD-3-Clause"
            ],
            "authors": [
                {
                    "name": "Sebastian Bergmann",
                    "email": "sebastian@phpunit.de"
                }
            ],
            "description": "Traverses array structures and object graphs to enumerate all referenced objects",
            "homepage": "https://github.com/sebastianbergmann/object-enumerator/",
            "support": {
                "issues": "https://github.com/sebastianbergmann/object-enumerator/issues",
                "source": "https://github.com/sebastianbergmann/object-enumerator/tree/5.0.0"
            },
            "funding": [
                {
                    "url": "https://github.com/sebastianbergmann",
                    "type": "github"
                }
            ],
            "time": "2023-02-03T07:08:32+00:00"
        },
        {
            "name": "sebastian/object-reflector",
            "version": "3.0.0",
            "source": {
                "type": "git",
                "url": "https://github.com/sebastianbergmann/object-reflector.git",
                "reference": "24ed13d98130f0e7122df55d06c5c4942a577957"
            },
            "dist": {
                "type": "zip",
                "url": "https://api.github.com/repos/sebastianbergmann/object-reflector/zipball/24ed13d98130f0e7122df55d06c5c4942a577957",
                "reference": "24ed13d98130f0e7122df55d06c5c4942a577957",
                "shasum": ""
            },
            "require": {
                "php": ">=8.1"
            },
            "require-dev": {
                "phpunit/phpunit": "^10.0"
            },
            "type": "library",
            "extra": {
                "branch-alias": {
                    "dev-main": "3.0-dev"
                }
            },
            "autoload": {
                "classmap": [
                    "src/"
                ]
            },
            "notification-url": "https://packagist.org/downloads/",
            "license": [
                "BSD-3-Clause"
            ],
            "authors": [
                {
                    "name": "Sebastian Bergmann",
                    "email": "sebastian@phpunit.de"
                }
            ],
            "description": "Allows reflection of object attributes, including inherited and non-public ones",
            "homepage": "https://github.com/sebastianbergmann/object-reflector/",
            "support": {
                "issues": "https://github.com/sebastianbergmann/object-reflector/issues",
                "source": "https://github.com/sebastianbergmann/object-reflector/tree/3.0.0"
            },
            "funding": [
                {
                    "url": "https://github.com/sebastianbergmann",
                    "type": "github"
                }
            ],
            "time": "2023-02-03T07:06:18+00:00"
        },
        {
            "name": "sebastian/recursion-context",
            "version": "5.0.0",
            "source": {
                "type": "git",
                "url": "https://github.com/sebastianbergmann/recursion-context.git",
                "reference": "05909fb5bc7df4c52992396d0116aed689f93712"
            },
            "dist": {
                "type": "zip",
                "url": "https://api.github.com/repos/sebastianbergmann/recursion-context/zipball/05909fb5bc7df4c52992396d0116aed689f93712",
                "reference": "05909fb5bc7df4c52992396d0116aed689f93712",
                "shasum": ""
            },
            "require": {
                "php": ">=8.1"
            },
            "require-dev": {
                "phpunit/phpunit": "^10.0"
            },
            "type": "library",
            "extra": {
                "branch-alias": {
                    "dev-main": "5.0-dev"
                }
            },
            "autoload": {
                "classmap": [
                    "src/"
                ]
            },
            "notification-url": "https://packagist.org/downloads/",
            "license": [
                "BSD-3-Clause"
            ],
            "authors": [
                {
                    "name": "Sebastian Bergmann",
                    "email": "sebastian@phpunit.de"
                },
                {
                    "name": "Jeff Welch",
                    "email": "whatthejeff@gmail.com"
                },
                {
                    "name": "Adam Harvey",
                    "email": "aharvey@php.net"
                }
            ],
            "description": "Provides functionality to recursively process PHP variables",
            "homepage": "https://github.com/sebastianbergmann/recursion-context",
            "support": {
                "issues": "https://github.com/sebastianbergmann/recursion-context/issues",
                "source": "https://github.com/sebastianbergmann/recursion-context/tree/5.0.0"
            },
            "funding": [
                {
                    "url": "https://github.com/sebastianbergmann",
                    "type": "github"
                }
            ],
            "time": "2023-02-03T07:05:40+00:00"
        },
        {
            "name": "sebastian/type",
            "version": "4.0.0",
            "source": {
                "type": "git",
                "url": "https://github.com/sebastianbergmann/type.git",
                "reference": "462699a16464c3944eefc02ebdd77882bd3925bf"
            },
            "dist": {
                "type": "zip",
                "url": "https://api.github.com/repos/sebastianbergmann/type/zipball/462699a16464c3944eefc02ebdd77882bd3925bf",
                "reference": "462699a16464c3944eefc02ebdd77882bd3925bf",
                "shasum": ""
            },
            "require": {
                "php": ">=8.1"
            },
            "require-dev": {
                "phpunit/phpunit": "^10.0"
            },
            "type": "library",
            "extra": {
                "branch-alias": {
                    "dev-main": "4.0-dev"
                }
            },
            "autoload": {
                "classmap": [
                    "src/"
                ]
            },
            "notification-url": "https://packagist.org/downloads/",
            "license": [
                "BSD-3-Clause"
            ],
            "authors": [
                {
                    "name": "Sebastian Bergmann",
                    "email": "sebastian@phpunit.de",
                    "role": "lead"
                }
            ],
            "description": "Collection of value objects that represent the types of the PHP type system",
            "homepage": "https://github.com/sebastianbergmann/type",
            "support": {
                "issues": "https://github.com/sebastianbergmann/type/issues",
                "source": "https://github.com/sebastianbergmann/type/tree/4.0.0"
            },
            "funding": [
                {
                    "url": "https://github.com/sebastianbergmann",
                    "type": "github"
                }
            ],
            "time": "2023-02-03T07:10:45+00:00"
        },
        {
            "name": "sebastian/version",
            "version": "4.0.1",
            "source": {
                "type": "git",
                "url": "https://github.com/sebastianbergmann/version.git",
                "reference": "c51fa83a5d8f43f1402e3f32a005e6262244ef17"
            },
            "dist": {
                "type": "zip",
                "url": "https://api.github.com/repos/sebastianbergmann/version/zipball/c51fa83a5d8f43f1402e3f32a005e6262244ef17",
                "reference": "c51fa83a5d8f43f1402e3f32a005e6262244ef17",
                "shasum": ""
            },
            "require": {
                "php": ">=8.1"
            },
            "type": "library",
            "extra": {
                "branch-alias": {
                    "dev-main": "4.0-dev"
                }
            },
            "autoload": {
                "classmap": [
                    "src/"
                ]
            },
            "notification-url": "https://packagist.org/downloads/",
            "license": [
                "BSD-3-Clause"
            ],
            "authors": [
                {
                    "name": "Sebastian Bergmann",
                    "email": "sebastian@phpunit.de",
                    "role": "lead"
                }
            ],
            "description": "Library that helps with managing the version number of Git-hosted PHP projects",
            "homepage": "https://github.com/sebastianbergmann/version",
            "support": {
                "issues": "https://github.com/sebastianbergmann/version/issues",
                "source": "https://github.com/sebastianbergmann/version/tree/4.0.1"
            },
            "funding": [
                {
                    "url": "https://github.com/sebastianbergmann",
                    "type": "github"
                }
            ],
            "time": "2023-02-07T11:34:05+00:00"
        },
        {
            "name": "symfony/deprecation-contracts",
            "version": "v3.4.0",
            "source": {
                "type": "git",
                "url": "https://github.com/symfony/deprecation-contracts.git",
                "reference": "7c3aff79d10325257a001fcf92d991f24fc967cf"
            },
            "dist": {
                "type": "zip",
                "url": "https://api.github.com/repos/symfony/deprecation-contracts/zipball/7c3aff79d10325257a001fcf92d991f24fc967cf",
                "reference": "7c3aff79d10325257a001fcf92d991f24fc967cf",
                "shasum": ""
            },
            "require": {
                "php": ">=8.1"
            },
            "type": "library",
            "extra": {
                "branch-alias": {
                    "dev-main": "3.4-dev"
                },
                "thanks": {
                    "name": "symfony/contracts",
                    "url": "https://github.com/symfony/contracts"
                }
            },
            "autoload": {
                "files": [
                    "function.php"
                ]
            },
            "notification-url": "https://packagist.org/downloads/",
            "license": [
                "MIT"
            ],
            "authors": [
                {
                    "name": "Nicolas Grekas",
                    "email": "p@tchwork.com"
                },
                {
                    "name": "Symfony Community",
                    "homepage": "https://symfony.com/contributors"
                }
            ],
            "description": "A generic function and convention to trigger deprecation notices",
            "homepage": "https://symfony.com",
            "support": {
                "source": "https://github.com/symfony/deprecation-contracts/tree/v3.4.0"
            },
            "funding": [
                {
                    "url": "https://symfony.com/sponsor",
                    "type": "custom"
                },
                {
                    "url": "https://github.com/fabpot",
                    "type": "github"
                },
                {
                    "url": "https://tidelift.com/funding/github/packagist/symfony/symfony",
                    "type": "tidelift"
                }
            ],
            "time": "2023-05-23T14:45:45+00:00"
        },
        {
            "name": "theseer/tokenizer",
            "version": "1.2.2",
            "source": {
                "type": "git",
                "url": "https://github.com/theseer/tokenizer.git",
                "reference": "b2ad5003ca10d4ee50a12da31de12a5774ba6b96"
            },
            "dist": {
                "type": "zip",
                "url": "https://api.github.com/repos/theseer/tokenizer/zipball/b2ad5003ca10d4ee50a12da31de12a5774ba6b96",
                "reference": "b2ad5003ca10d4ee50a12da31de12a5774ba6b96",
                "shasum": ""
            },
            "require": {
                "ext-dom": "*",
                "ext-tokenizer": "*",
                "ext-xmlwriter": "*",
                "php": "^7.2 || ^8.0"
            },
            "type": "library",
            "autoload": {
                "classmap": [
                    "src/"
                ]
            },
            "notification-url": "https://packagist.org/downloads/",
            "license": [
                "BSD-3-Clause"
            ],
            "authors": [
                {
                    "name": "Arne Blankerts",
                    "email": "arne@blankerts.de",
                    "role": "Developer"
                }
            ],
            "description": "A small library for converting tokenized PHP source code into XML and potentially other formats",
            "support": {
                "issues": "https://github.com/theseer/tokenizer/issues",
                "source": "https://github.com/theseer/tokenizer/tree/1.2.2"
            },
            "funding": [
                {
                    "url": "https://github.com/theseer",
                    "type": "github"
                }
            ],
            "time": "2023-11-20T00:12:19+00:00"
        }
    ],
    "aliases": [],
    "minimum-stability": "stable",
    "stability-flags": [],
    "prefer-stable": false,
    "prefer-lowest": false,
    "platform": {
        "php": ">=8.1",
        "ext-pdo": "*",
        "ext-json": "*",
        "ext-intl": "*",
        "ext-mbstring": "*",
        "ext-zlib": "*",
        "ext-posix": "*"
    },
    "platform-dev": [],
    "plugin-api-version": "2.3.0"
}<|MERGE_RESOLUTION|>--- conflicted
+++ resolved
@@ -3028,7 +3028,6 @@
         },
         {
             "name": "phpunit/phpunit",
-<<<<<<< HEAD
             "version": "10.5.10",
             "source": {
                 "type": "git",
@@ -3039,18 +3038,6 @@
                 "type": "zip",
                 "url": "https://api.github.com/repos/sebastianbergmann/phpunit/zipball/50b8e314b6d0dd06521dc31d1abffa73f25f850c",
                 "reference": "50b8e314b6d0dd06521dc31d1abffa73f25f850c",
-=======
-            "version": "10.5.9",
-            "source": {
-                "type": "git",
-                "url": "https://github.com/sebastianbergmann/phpunit.git",
-                "reference": "0bd663704f0165c9e76fe4f06ffa6a1ca727fdbe"
-            },
-            "dist": {
-                "type": "zip",
-                "url": "https://api.github.com/repos/sebastianbergmann/phpunit/zipball/0bd663704f0165c9e76fe4f06ffa6a1ca727fdbe",
-                "reference": "0bd663704f0165c9e76fe4f06ffa6a1ca727fdbe",
->>>>>>> ba794792
                 "shasum": ""
             },
             "require": {
@@ -3122,11 +3109,7 @@
             "support": {
                 "issues": "https://github.com/sebastianbergmann/phpunit/issues",
                 "security": "https://github.com/sebastianbergmann/phpunit/security/policy",
-<<<<<<< HEAD
                 "source": "https://github.com/sebastianbergmann/phpunit/tree/10.5.10"
-=======
-                "source": "https://github.com/sebastianbergmann/phpunit/tree/10.5.9"
->>>>>>> ba794792
             },
             "funding": [
                 {
@@ -3142,11 +3125,7 @@
                     "type": "tidelift"
                 }
             ],
-<<<<<<< HEAD
             "time": "2024-02-04T09:07:51+00:00"
-=======
-            "time": "2024-01-22T14:35:40+00:00"
->>>>>>> ba794792
         },
         {
             "name": "psr/http-client",
