/*
 *  Copyright (C) 2021 Universität zu Köln
 *
 *  This program is free software: you can redistribute it and/or modify
 *  it under the terms of the GNU General Public License as published by
 *  the Free Software Foundation, either version 3 of the License, or
 *  (at your option) any later version.
 *
 *  This program is distributed in the hope that it will be useful,
 *  but WITHOUT ANY WARRANTY; without even the implied warranty of
 *  MERCHANTABILITY or FITNESS FOR A PARTICULAR PURPOSE.  See the
 *  GNU General Public License for more details.
 *
 *  You should have received a copy of the GNU General Public License
 *  along with this program.  If not, see <https://www.gnu.org/licenses/>.
 *
 */

import * as TokenType from '../Witness/WitnessTokenType'
import { SequenceWithGroups } from './SequenceWithGroups'
import { Matrix } from '@thomas-inst/matrix'
import {ApparatusCommon} from '../EditionComposer/ApparatusCommon.js'
import * as ApparatusEntryType from './SubEntryType.mjs'
import * as ApparatusType from './ApparatusType'
import * as WitnessTokenType from '../Witness/WitnessTokenType'
import * as SubEntrySource from './SubEntrySource'
import { CtData } from '../CtData/CtData'
import { Apparatus } from './Apparatus'
import { ApparatusSubEntry } from './ApparatusSubEntry'
import { FmtTextFactory } from '../FmtText/FmtTextFactory.mjs'
import { ApparatusEntry } from './ApparatusEntry.mjs'

import { EditionWitnessTokenStringParser } from '../toolbox/EditionWitnessTokenStringParser'
import { Punctuation} from '../defaults/Punctuation.mjs'


export class CriticalApparatusGenerator {

  constructor (options = {}) {
    this.verbose = options.verbose === undefined ? true : options.verbose
  }

  /**
   *
   * @param {object} ctData
   * @param {number} baseWitnessIndex
   * @param {MainTextToken[]} mainText
   * @return {Apparatus}
   */
  generateCriticalApparatusFromCtData (ctData, baseWitnessIndex, mainText) {

    // 1. Construct an array with main text tokens: a map of the base witness' row in the collation
    //    table exchanging the references for the actual tokens and filling the null references with empty tokens
    let baseWitnessTokens = CtData.getCtWitnessTokens(ctData, baseWitnessIndex)
    console.log(`Base witness tokens`)
    console.log(baseWitnessTokens)
    let ctIndexToMainTextMap = CriticalApparatusGenerator.calcCtIndexToMainTextMap(baseWitnessTokens.length, mainText)
    // console.log(`ctIndexToMainTextMap`)
    // console.log(ctIndexToMainTextMap)

    let lang = ctData['lang']

    let columnGroups = this._getGroupsFromCtData(ctData)
    // TODO: detect a series of empty main text tokens at the beginning of the text and create a group with them
    //  this group would only be added if the user has not already created it or created groups that contain it
    //  entirely (for example: a user might have decided to include the first few words of the main text in
    //  a group together with the empty main text columns so that the apparatus indicate initial variants
    let entries = []
    columnGroups.forEach((columnGroup) => {
      let ctColumns = []
      //let mainTextIndices = []
      for (let ctColNumber = columnGroup.from; ctColNumber <= columnGroup.to; ctColNumber++) {
        ctColumns.push(ApparatusCommon.getCollationTableColumn(ctData, ctColNumber))
      }

      if (ctColumns.every(col => this._isCtTableColumnEmpty(col))) {
        // skip groups consisting of only empty columns
        this.verbose && console.log(`Group ${columnGroup.from}-${columnGroup.to} consists of empty columns, skipping.`)
        return
      }

      let groupMatrix = new Matrix(ctColumns.length, ctColumns[0].length)
      groupMatrix.setFromArray(ctColumns)
      // a row in groupMatrix is one collation table column
      // this means that a groupMatrix column is a row in the CT
      // if (mainTextIndices.every( i => i === -1)) {
      if (this._isCtRowEmpty(ctColumns, baseWitnessIndex)) {
         this.verbose && console.log(`No base witness text for group ${columnGroup.from}-${columnGroup.to}`)
        // First find the previous index for which there is a word in the base witness,
        // the  sub-entries, one or more additions, will be associated with it
        let ctIndex = columnGroup.from
<<<<<<< HEAD
        this.verbose && console.log(`Finding previous index with a word, initial index = ${ctIndex}`)
        let foundIndex = false
        while (!foundIndex) {
           if (ctIndex < 0) {
             foundIndex = true
             continue
           }
           if (baseWitnessTokens[ctIndex.type] === WitnessTokenType.EMPTY) {
             ctIndex--
             continue
           }
           if (baseWitnessTokens[ctIndex].text !== undefined && Punctuation.stringIsAllPunctuation(baseWitnessTokens[ctIndex].text, lang)){
=======
        let foundIndex = false
        while (!foundIndex) {
          if (ctIndex < 0) {
            foundIndex = true
            continue
          }
          if (baseWitnessTokens[ctIndex.type] === WitnessTokenType.EMPTY) {
            ctIndex--
            continue
          }
          if (baseWitnessTokens[ctIndex].text !== undefined && Punctuation.stringIsAllPunctuation(baseWitnessTokens[ctIndex].text, lang)){
>>>>>>> e9d9f4e2
            ctIndex--
            continue
          }
          foundIndex = true
        }
        // while (ctIndex >= 0 && (baseWitnessTokens[ctIndex].type === WitnessTokenType.EMPTY ||
        //   Punctuation.stringIsAllPunctuation(baseWitnessTokens[ctIndex].text, lang))) {
<<<<<<< HEAD
        //    this.verbose && console.log(`No luck with index ${ctIndex}, will try ${ctIndex-1} next`)
=======
>>>>>>> e9d9f4e2
        //   ctIndex--
        // }

        // a ctIndex of -1 means that the apparatus entry comes before the text
        let mainTextIndex = ctIndex < 0 ? -1 : ctIndexToMainTextMap[ctIndex]
        if (mainTextIndex === undefined) {
          console.warn(`Main text index undefined for ctIndex ${ctIndex}`)
          console.log(columnGroup)
        }
        // collect additions
        let additions = []
        for (let witnessIndex = 0; witnessIndex < ctColumns[0].length; witnessIndex++) {
          if (witnessIndex === baseWitnessIndex) {
            // ignore base witness
            continue
          }
          let theText = this._getRowTextFromGroupMatrix(groupMatrix, witnessIndex, false, lang)
          if (theText === '') {
            // ignore empty witness text
            // TODO: check for deletions
            continue
          }
          // TODO: check for different hands and addition location
          //  there might be complications when additions consist of words with several hands or in several locations

          let witnessData = this.createWitnessData(witnessIndex)
          this._addWitnessDataToVariantArray(additions, theText, witnessData)
        }
        let subEntries = this._buildSubEntryArrayFromVariantArrayNew(additions, ApparatusEntryType.ADDITION)

        if (subEntries.length !== 0) {
          let entry = new ApparatusEntry()
          entry.from = mainTextIndex
          entry.to = mainTextIndex
          // TODO: deal with 'pre' entries properly, the lemma text should be the first word in the text
          //entry.lemmaText = mainTextIndex !== -1 ? ApparatusCommon.getNormalizedTextFromInputToken(baseWitnessTokens[ctIndex]) : 'pre'
          entry.lemmaText = mainTextIndex !== -1 ? baseWitnessTokens[ctIndex]['text'] : 'pre'
          entry.subEntries = subEntries
          // other info
          entry.ctGroup = columnGroup
          entries.push(entry)
          //console.log(`Adding entry, there are now ${entries.length} in the critical apparatus`)
        }
        return
      }
      // 2. There's main text in the group, we need to find omissions and variants
      let normalizedGroupMainText = ApparatusCommon.getMainTextForGroup(columnGroup, baseWitnessTokens, true, lang)
      if (normalizedGroupMainText === '') {
        // this.verbose && console.log(`Group ${columnGroup.from}-${columnGroup.to} has empty text, skipping.`)
        // ignore empty string (normally main text consisting only of punctuation)
        return
      }
      // Check for main text that should not be processed
      // if (WitnessTokenStringParser.isNumberingLabel(normalizedGroupMainText)) {
      //   console.log(`Main text ${normalizedGroupMainText} is a numbering label`)
      //   return
      // }
      let groupVariants = []
      let groupOmissions = []

      for (let witnessIndex = 0; witnessIndex < ctColumns[0].length; witnessIndex++) {
        // inspect every witness
        if (witnessIndex === baseWitnessIndex) {
          // ignore base witness
          continue
        }
        let normalizedWitnessText = this._getRowTextFromGroupMatrix(groupMatrix, witnessIndex, true, lang)
        if (normalizedWitnessText === '') {
          // omission
          // TODO: check for deletions (i.e., the text might be present as a deletion in the witness)
          let witnessData = this.createWitnessData(witnessIndex)
          this._addWitnessDataToVariantArray(groupOmissions, normalizedWitnessText, witnessData)
          continue
        }
        if (normalizedWitnessText !== normalizedGroupMainText) {
          // variant
          // TODO: check for different hands and corrections
          let witnessData = this.createWitnessData(witnessIndex)
          this._addWitnessDataToVariantArray(groupVariants, this._getRowTextFromGroupMatrix(groupMatrix, witnessIndex, false, lang), witnessData)
        }
      }
      let mainTextIndexFrom = ctIndexToMainTextMap[columnGroup.from]
      if (mainTextIndexFrom === undefined) {
        console.warn(`Main text index 'from' undefined for ctIndex ${columnGroup.from}`)
        console.log(columnGroup)
      }
      if (mainTextIndexFrom === -1) {
        // need to find first non-empty main text token in
        //console.log('Finding non empty main text token forward')
        mainTextIndexFrom = this._findNonEmptyMainTextToken(columnGroup.from, ctIndexToMainTextMap, baseWitnessTokens, true, lang)
      }
      let mainTextIndexTo = ctIndexToMainTextMap[columnGroup.to]
      if (mainTextIndexTo === undefined) {
        console.warn(`Main text index 'to' undefined for ctIndex ${columnGroup.to}`)
        console.log(columnGroup)
      }
      if (mainTextIndexTo === -1) {
        //console.log(`Finding non-empty main text token backwards from ${columnGroup.to}, from = ${columnGroup.from}`)
        mainTextIndexTo = this._findNonEmptyMainTextToken(columnGroup.to, ctIndexToMainTextMap, baseWitnessTokens, false, lang)
        //console.log(`  result: ${mainTextIndexTo}`)
      }

      let subEntries = this._buildSubEntryArrayFromVariantArrayNew(groupVariants, ApparatusEntryType.VARIANT)
        .concat(this._buildSubEntryArrayFromVariantArrayNew(groupOmissions, ApparatusEntryType.OMISSION))
      if (subEntries.length !== 0) {
        let entry = new ApparatusEntry()
        entry.from = mainTextIndexFrom
        entry.to = mainTextIndexTo
        entry.lemmaText = ApparatusCommon.getMainTextForGroup(columnGroup, baseWitnessTokens, false, lang)
        entry.subEntries = subEntries
        // other info
        entry.ctGroup = columnGroup
        entries.push(entry)
        //console.log(`Adding entry, there are now ${entries.length} in the critical apparatus`)
      }
    })

    let apparatus = new Apparatus()
    apparatus.type = ApparatusType.CRITICUS

    // Optimize apparatus
    apparatus.entries = this._optimizeEntries(entries)

    // extra info
    apparatus.rawEntries = entries

    return apparatus
  }

  /**
   *
   * @param {number} ctIndex
   * @param {number[]} ctIndexToMainTextMap
   * @param {*[]} baseWitnessTokens
   * @param {boolean}forward
   * @param {string} lang
   * @return {number}
   * @private
   */
  _findNonEmptyMainTextToken (ctIndex, ctIndexToMainTextMap, baseWitnessTokens, forward, lang = '') {
    while (ctIndex >= 0 && ctIndex < ctIndexToMainTextMap.length && (
      ctIndexToMainTextMap[ctIndex] === -1 ||
      Punctuation.stringIsAllPunctuation(baseWitnessTokens[ctIndex]['text'], lang))) {
      ctIndex = forward ? ctIndex + 1 : ctIndex - 1
    }
    if (ctIndex < 0 || ctIndex >= ctIndexToMainTextMap.length) {
      return -1
    }
    return ctIndexToMainTextMap[ctIndex]
  }

  _optimizeEntries (entries) {
    // 1. group sub-entries that belong to the same CT columns
    let optimizedEntries = []
    entries.forEach(entry => {
      let index = findRangeInEntries(optimizedEntries, entry.from, entry.to)
      if (index === -1) {
        optimizedEntries.push(entry)
      } else {
        optimizedEntries[index].subEntries = optimizedEntries[index].subEntries.concat(entry.subEntries)
      }
    })
    return optimizedEntries
  }

  _getGroupsFromCtData (ctData) {
    if (ctData['witnesses'].length === 0) {
      return []
    }
    let groupedColumns = ctData['groupedColumns'] === undefined ? [] : ctData['groupedColumns']
    let seq = new SequenceWithGroups(ctData['collationMatrix'][0].length, groupedColumns)
    return seq.getGroups()
  }

  /**
   * Adds a witness index to a variant array
   *
   * The variant array is array of objects of the form:
   *   {  text: 'someText', witnessDataArray: [ wd1, wd2, ... ]}
   *
   * This method simply places the given witness index in the element with the given
   * text or creates such an element if the text is not in any element of the array
   *
   * @param theArray
   * @param text
   * @param witnessData
   * @private
   */
  _addWitnessDataToVariantArray (theArray, text, witnessData) {
    let textIndex = theArray.map(v => v.text).indexOf(text)
    if (textIndex === -1) {
      // the text is not in the array, create a new element
      theArray.push({ text: text, witnessDataArray: [witnessData] })
    } else {
      // add the witness index to the appropriate element
      theArray[textIndex].witnessDataArray.push(witnessData)
    }
  }

  _buildSubEntryArrayFromVariantArrayNew (variantArray, subEntryType) {
    return variantArray.map((v) => {
      let subEntry = new ApparatusSubEntry()
      subEntry.type = subEntryType
      subEntry.fmtText = FmtTextFactory.fromAnything(v.text)
      subEntry.witnessData = v.witnessDataArray
      subEntry.source = SubEntrySource.AUTO
      return subEntry
    })
  }

  _getRowTextFromGroupMatrix (matrix, rowNumber, normalized = true, lang = '') {
    return matrix.getColumn(rowNumber)
      .map((token) => {
        if (token.tokenType === TokenType.EMPTY) {
          return ''
        }
        let theText = normalized ? ApparatusCommon.getNormalizedTextFromInputToken(token) : token['text']
        if (Punctuation.stringIsAllPunctuation(theText, lang)) {
          return ''
        }
        return theText
      })
      .filter(t => t !== '')   // filter out empty text
      .join(' ')
  }

  _isCtTableColumnEmpty (ctColumn) {
    return ctColumn.every(e => e.tokenType === TokenType.EMPTY)
  }

  _isCtRowEmpty (ctColumnArray, rowIndex) {
    return ctColumnArray.map(col => col[rowIndex]).every(token => { return token.tokenType === WitnessTokenType.EMPTY})
  }

  /**
   * Creates a witness data object
   *
   * TODO: make this type of object a class and use a factory or a constructor
   *
   * @param witnessIndex
   * @param hand
   * @param location
   * @returns {{witnessIndex, location: string, hand: number}}
   */
  createWitnessData (witnessIndex, hand = 0, location = '') {
    return { witnessIndex: witnessIndex, hand: hand, location: location }
  }

  /**
   * @param {number} ctRowLength
   * @param {MainTextToken[]}mainText
   */
  static calcCtIndexToMainTextMap (ctRowLength, mainText) {
    let theMap = []
    for (let i = 0; i < ctRowLength; i++) {
      theMap[i] = -1
    }
    mainText.forEach((textToken, textIndex) => {
      if (textToken.editionWitnessTokenIndex !== -1) {
        theMap[textToken.editionWitnessTokenIndex] = textIndex
      }
    })
    return theMap
  }

}

function findRangeInEntries(theArray, from, to) {
  let found = false
  let index = -1
  theArray.forEach( (entry, i) => {
    if (!found && entry.from === from && entry.to === to) {
      found = true
      index = i
    }
  })
  return index
}<|MERGE_RESOLUTION|>--- conflicted
+++ resolved
@@ -89,20 +89,7 @@
         // First find the previous index for which there is a word in the base witness,
         // the  sub-entries, one or more additions, will be associated with it
         let ctIndex = columnGroup.from
-<<<<<<< HEAD
-        this.verbose && console.log(`Finding previous index with a word, initial index = ${ctIndex}`)
-        let foundIndex = false
-        while (!foundIndex) {
-           if (ctIndex < 0) {
-             foundIndex = true
-             continue
-           }
-           if (baseWitnessTokens[ctIndex.type] === WitnessTokenType.EMPTY) {
-             ctIndex--
-             continue
-           }
-           if (baseWitnessTokens[ctIndex].text !== undefined && Punctuation.stringIsAllPunctuation(baseWitnessTokens[ctIndex].text, lang)){
-=======
+
         let foundIndex = false
         while (!foundIndex) {
           if (ctIndex < 0) {
@@ -114,7 +101,6 @@
             continue
           }
           if (baseWitnessTokens[ctIndex].text !== undefined && Punctuation.stringIsAllPunctuation(baseWitnessTokens[ctIndex].text, lang)){
->>>>>>> e9d9f4e2
             ctIndex--
             continue
           }
@@ -122,10 +108,7 @@
         }
         // while (ctIndex >= 0 && (baseWitnessTokens[ctIndex].type === WitnessTokenType.EMPTY ||
         //   Punctuation.stringIsAllPunctuation(baseWitnessTokens[ctIndex].text, lang))) {
-<<<<<<< HEAD
         //    this.verbose && console.log(`No luck with index ${ctIndex}, will try ${ctIndex-1} next`)
-=======
->>>>>>> e9d9f4e2
         //   ctIndex--
         // }
 
