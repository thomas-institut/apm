--- conflicted
+++ resolved
@@ -43,23 +43,22 @@
 } from '@/pages/common/TableEditor';
 import * as WitnessType from '../Witness/WitnessType';
 import * as TokenClass from '../Witness/WitnessTokenClass';
-import * as Util from '../toolbox/Util';
+import * as Util from '../toolbox/Util.mjs';
 import * as CollationTableType from '../constants/CollationTableType';
 import * as CollationTableUtil from '../pages/common/CollationTableUtil';
 import * as PopoverFormatter from '../pages/common/CollationTablePopovers';
 import {FULL_TX} from '@/Witness/WitnessTokenClass';
 import {CtData} from '@/CtData/CtData';
-import {EditionWitnessTokenStringParser} from '@/toolbox/EditionWitnessTokenStringParser.js';
+import {EditionWitnessTokenStringParser} from '@/toolbox/EditionWitnessTokenStringParser.mjs';
 import {capitalizeFirstLetter} from '@/toolbox/Util';
 import {HtmlRenderer} from '@/lib/FmtText/Renderer/HtmlRenderer';
+import {FmtTextUtil} from '@/lib/FmtText/FmtTextUtil';
 import {Punctuation} from '@/defaults/Punctuation';
 import {ToolbarCharacter, toolbarCharactersDefinition,} from '@/EditionComposer/ToolbarCharactersDefinition';
 import {SimpleConfirmDialog} from '@/pages/common/SimpleConfirmDialog';
 import {CtDataInterface, FullTxItemInterface, NonTokenItemIndex, WitnessTokenInterface} from "@/CtData/CtDataInterface";
 // @ts-expect-error No TS definitions for matrix yet
 import {Matrix} from "@thomas-inst/matrix";
-import {FmtText, getPlainText} from "@/lib/FmtText/FmtText";
-import * as FmtTextTokenType from "@/lib/FmtText/FmtTextTokenType";
 
 
 interface ViewSettings {
@@ -71,15 +70,15 @@
 export class CollationTablePanel extends PanelWithToolbar {
   private options: any;
   private ctData: CtDataInterface;
-  private readonly lang: string;
+  private lang: string;
   private tableEditModeToRestore: string;
   private panelIsSetup: boolean;
-  private readonly normalizerRegister: NormalizerRegister;
-  private readonly availableNormalizers: string[];
+  private normalizerRegister: NormalizerRegister;
+  private availableNormalizers: string[];
   private icons: any;
-  private readonly textDirection: string;
+  private textDirection: string;
   private aggregatedNonTokenItemIndexes: NonTokenItemIndex[][];
-  private readonly toolbarCharacters: ToolbarCharacter[];
+  private toolbarCharacters: ToolbarCharacter[];
   private viewSettings: ViewSettings;
   private popoversAreOn: boolean = true;
   private tableEditor!: TableEditor;
@@ -116,6 +115,7 @@
 
     let oc = new OptionsChecker({optionsDefinition: optionsDefinition, context: 'Collation Table Panel'});
     this.options = oc.getCleanOptions(options);
+    this.debug = true;
     this.ctData = CtData.copyFromObject(this.options.ctData);
     this.lang = this.ctData.lang;
     this.tableEditModeToRestore = editModeOff;
@@ -126,6 +126,7 @@
     this.textDirection = this.options.langDef[this.ctData['lang']].rtl ? 'rtl' : 'ltr';
     this.resetTokenDataCache();
     this.aggregatedNonTokenItemIndexes = this.calculateAggregatedNonTokenItemIndexes();
+    this.debug && console.log(`Aggregated non-token item indexes`, this.aggregatedNonTokenItemIndexes);
     const toolBarCharsDef = toolbarCharactersDefinition[this.ctData.lang];
 
     this.toolbarCharacters = Object.keys(toolBarCharsDef).map(char => toolBarCharsDef[char]);
@@ -301,7 +302,9 @@
       wrapButtonsInDiv: true,
       buttonsDivClass: 'panel-toolbar-item',
       buttonDef: [{label: 'Off', name: 'off', helpText: 'Turn off editing'}, {
-        label: 'Move', name: 'move', helpText: 'Show controls to move/add/delete cells'
+        label: 'Move',
+        name: 'move',
+        helpText: 'Show controls to move/add/delete cells'
       }, {label: 'Group', name: 'group', helpText: 'Show controls to group columns'},]
     });
 
@@ -578,7 +581,7 @@
       //  this.verbose && console.log(`Popover from cache: '${popoverHtml}'`)
       return popoverHtml;
     }
-    let witness = this.ctData.witnesses[witnessIndex];
+    let witness = this.ctData['witnesses'][witnessIndex];
 
     popoverHtml = PopoverFormatter.getPopoverHtml(witnessIndex, tokenIndex, witness, witness['tokens'][tokenIndex]['tokenClass'] === FULL_TX ? this.getPostNotes(witnessIndex, col, tokenIndex) : [], this.options.peopleInfo);
 
@@ -767,19 +770,22 @@
     let editionWitnessIndex = this.ctData['witnessOrder'][0];
     this.verbose && console.log(`Syncing edition witness and editor's first row`);
     this.verbose && console.log(`There are ${this.tableEditor.matrix.nCols} columns in the editor 
-    and ${this.ctData.witnesses[editionWitnessIndex].tokens.length} tokens in the edition witness`);
-
-    this.ctData.witnesses[editionWitnessIndex].tokens = this.getEditionWitnessTokensFromMatrixRow(this.ctData.witnesses[editionWitnessIndex].tokens, this.tableEditor.matrix.getRow(0));
+    and ${this.ctData['witnesses'][editionWitnessIndex].tokens.length} tokens in the edition witness`);
+
+    this.ctData['witnesses'][editionWitnessIndex].tokens = this.getEditionWitnessTokensFromMatrixRow(this.ctData['witnesses'][editionWitnessIndex].tokens, this.tableEditor.matrix.getRow(0));
     for (let i = 0; i < this.tableEditor.matrix.nCols; i++) {
       this.tableEditor.matrix.setValue(0, i, i);
     }
     this.verbose && console.log(`Now there are ${this.tableEditor.matrix.nCols} columns in the editor 
-    and ${this.ctData.witnesses[editionWitnessIndex].tokens.length} tokens in the edition witness`);
+    and ${this.ctData['witnesses'][editionWitnessIndex].tokens.length} tokens in the edition witness`);
   }
 
   getEditionWitnessTokensFromMatrixRow(currentTokens: WitnessTokenInterface[], matrixRow: number[]): WitnessTokenInterface[] {
     return matrixRow.map(ref => ref === -1 ? {
-      tokenClass: TokenClass.EDITION, tokenType: TranscriptionTokenType.EMPTY, text: '', fmtText: []
+      tokenClass: TokenClass.EDITION,
+      tokenType: TranscriptionTokenType.EMPTY,
+      text: '',
+      fmtText: []
     } : currentTokens[ref]);
   }
 
@@ -849,7 +855,7 @@
     if (this.ctData.type === 'edition') {
       refWitness = this.ctData['editionWitnessIndex'];
     }
-    this.variantsMatrix = CollationTableUtil.genVariantsMatrix(this.tableEditor.getMatrix(), this.ctData.witnesses, this.ctData['witnessOrder'], refWitness);
+    this.variantsMatrix = CollationTableUtil.genVariantsMatrix(this.tableEditor.getMatrix(), this.ctData['witnesses'], this.ctData['witnessOrder'], refWitness);
     // console.log(`Variants recalculated`)
     // console.log(this.variantsMatrix)
   }
@@ -863,7 +869,7 @@
         case CollationTableType.EDITION:
           let theMatrixCol = this.tableEditor.getMatrix().getColumn(col);
           let editionWitnessIndex = this.ctData['witnessOrder'][0];
-          let editionToken = this.ctData.witnesses[editionWitnessIndex]['tokens'][theMatrixCol[0]];
+          let editionToken = this.ctData['witnesses'][editionWitnessIndex]['tokens'][theMatrixCol[0]];
           if (editionToken !== undefined && editionToken.tokenType !== TranscriptionTokenType.EMPTY) {
             // an undefined editionToken means that the edition token is empty
             return false;
@@ -889,7 +895,7 @@
       }
 
       let witnessIndex = this.ctData['witnessOrder'][row];
-      let token = this.ctData.witnesses[witnessIndex]['tokens'][ref];
+      let token = this.ctData['witnesses'][witnessIndex]['tokens'][ref];
       return token.tokenType === TranscriptionTokenType.EMPTY;
     };
   }
@@ -949,7 +955,7 @@
         return {valueChange: false, value: ref};  // forces TableEditor to keep current value
       }
 
-      let currentText = this.ctData.witnesses[witnessIndex]['tokens'][ref]['text'];
+      let currentText = this.ctData['witnesses'][witnessIndex]['tokens'][ref]['text'];
       if (currentText === newText) {
         // no change!
         return {valueChange: false, value: ref}; // forces TableEditor to keep current value
@@ -960,22 +966,22 @@
         this.ctData = CtData.emptyWitnessToken(this.ctData, witnessIndex, ref);
       } else {
         let tokenType = Punctuation.stringIsAllPunctuation(newText, this.lang) ? TranscriptionTokenType.PUNCTUATION : TranscriptionTokenType.WORD;
-        if (this.ctData.witnesses[witnessIndex].tokens[ref].fmtText === undefined) {
+        if (this.ctData['witnesses'][witnessIndex]['tokens'][ref]['fmtText'] === undefined) {
           // no formatting, just copy the text
-          this.ctData.witnesses[witnessIndex].tokens[ref].text = newText;
+          this.ctData['witnesses'][witnessIndex]['tokens'][ref]['text'] = newText;
         } else {
           //there is some formatting
           console.log(`Replacing edition witness token that contains formatting`);
           console.log(`newText: ${newText}`);
           console.log(`current fmtText: `);
-          console.log(this.ctData.witnesses[witnessIndex].tokens[ref].fmtText);
-          let newFmtText = fmtTextChangePlainText(this.ctData.witnesses[witnessIndex]['tokens'][ref]['fmtText'], newText);
-          this.ctData.witnesses[witnessIndex]['tokens'][ref]['fmtText'] = newFmtText;
-          this.ctData.witnesses[witnessIndex]['tokens'][ref]['text'] = getPlainText(newFmtText);
+          console.log(this.ctData['witnesses'][witnessIndex]['tokens'][ref]['fmtText']);
+          let newFmtText = FmtTextUtil.withPlainText(this.ctData['witnesses'][witnessIndex]['tokens'][ref]['fmtText'], newText);
+          this.ctData['witnesses'][witnessIndex]['tokens'][ref]['fmtText'] = newFmtText;
+          this.ctData['witnesses'][witnessIndex]['tokens'][ref]['text'] = FmtTextUtil.getPlainText(newFmtText);
           console.log(`new fmtText: `);
-          console.log(this.ctData.witnesses[witnessIndex]['tokens'][ref]['fmtText']);
-        }
-        this.ctData.witnesses[witnessIndex]['tokens'][ref]['tokenType'] = tokenType;
+          console.log(this.ctData['witnesses'][witnessIndex]['tokens'][ref]['fmtText']);
+        }
+        this.ctData['witnesses'][witnessIndex]['tokens'][ref]['tokenType'] = tokenType;
         if (tokenType === TranscriptionTokenType.WORD) {
           let norm;
           let normSource;
@@ -994,8 +1000,8 @@
           }
           if (newText !== norm) {
             this.verbose && console.log(`New text normalized:  ${newText} => ${norm}`);
-            this.ctData.witnesses[witnessIndex]['tokens'][ref]['normalizedText'] = norm;
-            this.ctData.witnesses[witnessIndex]['tokens'][ref]['normalizationSource'] = normSource;
+            this.ctData['witnesses'][witnessIndex]['tokens'][ref]['normalizedText'] = norm;
+            this.ctData['witnesses'][witnessIndex]['tokens'][ref]['normalizationSource'] = normSource;
           }
         }
       }
@@ -1005,7 +1011,7 @@
       this.options.onCtDataChange(this.ctData);
 
       //  this.verbose && console.log('Edition Witness updated')
-      //  this.verbose && console.log(this.ctData.witnesses[witnessIndex]['tokens'])
+      //  this.verbose && console.log(this.ctData['witnesses'][witnessIndex]['tokens'])
       // ref stays the same
       return {valueChange: true, value: ref};
     };
@@ -1031,14 +1037,14 @@
         return EMPTY_CONTENT;
       }
 
-      let witnessIndex = this.ctData['witnessOrder'][tableRow];
+      let witnessIndex = this.ctData.witnessOrder[tableRow];
 
       let cellCachedContent = this.getDataFieldFromTokenDataCache('cellContent', witnessIndex, ref);
       if (cellCachedContent !== undefined) {
         return cellCachedContent;
       }
 
-      let tokenArray = this.ctData.witnesses[witnessIndex]['tokens'];
+      let tokenArray = this.ctData.witnesses[witnessIndex].tokens;
       let token = tokenArray[ref];
       if (token.tokenClass === TokenClass.EDITION) {
         if (token.tokenType === WitnessTokenType.FORMAT_MARK) {
@@ -1072,7 +1078,7 @@
         return token.text;
       }
       // spans for different items
-      let itemWithAddressArray = this.ctData.witnesses[witnessIndex]['items'] ?? [];
+      let itemWithAddressArray = this.ctData['witnesses'][witnessIndex]['items'] ?? [];
       let cellHtml = '';
       for (const itemData of sourceItems) {
         let theItem = itemWithAddressArray[itemData['index']];
@@ -1135,8 +1141,8 @@
         return ['token-type-empty'];
       }
       let witnessIndex = this.ctData['witnessOrder'][tableRow];
-      let tokenArray = this.ctData.witnesses[witnessIndex]['tokens'];
-      let itemWithAddressArray = this.ctData.witnesses[witnessIndex]['items'] ?? [];
+      let tokenArray = this.ctData['witnesses'][witnessIndex]['tokens'];
+      let itemWithAddressArray = this.ctData['witnesses'][witnessIndex]['items'] ?? [];
 
       let token = tokenArray[value];
 
@@ -1160,7 +1166,7 @@
           let itemZeroIndex = token['sourceItems'][0]['index'];
           let itemZero = itemWithAddressArray[itemZeroIndex];
           // language class
-          let lang = this.ctData.witnesses[witnessIndex]['lang'];
+          let lang = this.ctData['witnesses'][witnessIndex]['lang'];
           if (itemZero['lang'] !== undefined) {
             lang = itemZero['lang'];
           }
@@ -1244,24 +1250,13 @@
   }
 
   getPostNotes(witnessIndex: number, _col: number, tokenIndex: number) {
-<<<<<<< HEAD
-    // this.verbose && console.log(`Getting post notes for witness ${witnessIndex}, col ${col}, token index ${tokenIndex}`)
-=======
     // this.debug && console.log(`Getting post notes for witness ${witnessIndex}, col ${_col}, token index ${tokenIndex}`);
->>>>>>> a334e140
     if (this.aggregatedNonTokenItemIndexes[witnessIndex] === undefined) {
       console.warn(`Found undefined row in this.aggregatedNonTokenItemIndexes, row = ${witnessIndex}`);
       return [];
     }
 
     if (this.aggregatedNonTokenItemIndexes[witnessIndex][tokenIndex] === undefined) {
-<<<<<<< HEAD
-      this.verbose && console.log(`Undefined aggregate non-token item index for row ${witnessIndex}, tokenIndex ${tokenIndex}`);
-      return [];
-    }
-    let postItemIndexes = this.aggregatedNonTokenItemIndexes[witnessIndex][tokenIndex]['post'];
-    let itemWithAddressArray = this.ctData.witnesses[witnessIndex]['items'] ?? [];
-=======
       // this.debug && console.log(`Undefined aggregate non-token item index for row ${witnessIndex}, tokenIndex ${tokenIndex}`);
       return [];
     }
@@ -1269,7 +1264,6 @@
     // this.debug && console.log(`postItemIndexes`, postItemIndexes);
 
     let itemWithAddressArray = this.ctData['witnesses'][witnessIndex]['items'] ?? [];
->>>>>>> a334e140
     let notes = [];
     for (const itemIndex of postItemIndexes) {
       let theItem = itemWithAddressArray[itemIndex];
@@ -1312,7 +1306,7 @@
         return '';
       }
       let witnessIndex = this.ctData['witnessOrder'][tableRow];
-      let tokenArray = this.ctData.witnesses[witnessIndex]['tokens'];
+      let tokenArray = this.ctData['witnesses'][witnessIndex]['tokens'];
       let token = tokenArray[value];
       if (token['tokenClass'] === TokenClass.EDITION) {
         return token['text'];
@@ -1328,12 +1322,12 @@
         return false;
       }
       let witnessIndex = this.ctData['witnessOrder'][row];
-      let witness = this.ctData.witnesses[witnessIndex];
+      let witness = this.ctData['witnesses'][witnessIndex];
       if (witness['witnessType'] !== 'edition') {
         // can't edit other than edition witnesses
         return false;
       }
-      let tokenArray = this.ctData.witnesses[witnessIndex]['tokens'];
+      let tokenArray = this.ctData['witnesses'][witnessIndex]['tokens'];
       let token = tokenArray[value];
       // do not allow editing format marks
       return token['tokenType'] !== 'formatMark';
@@ -1385,24 +1379,4 @@
     });
   }
 
-}
-
-function fmtTextChangePlainText(fmtText: FmtText, newPlainText: string): FmtText {
-  if (fmtText.length === 0) {
-    return [];
-  }
-  let textTokens = fmtText.filter((token) => {
-    return token.type === FmtTextTokenType.TEXT;
-  });
-  if (textTokens.length === 0) {
-    // no text
-    return fmtText;
-  }
-  if (textTokens.length > 1) {
-    console.warn(`Changing plain text of fmtText with more than one text token, this may create problems and should not normally occur`);
-  }
-
-  let theToken = JSON.parse(JSON.stringify(textTokens[0]));
-  theToken.text = newPlainText;
-  return [theToken];
 }