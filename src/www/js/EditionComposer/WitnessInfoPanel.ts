--- conflicted
+++ resolved
@@ -17,7 +17,7 @@
  */
 
 import {Panel, PanelOptions} from '@/MultiPanelUI/Panel';
-import * as Util from '../toolbox/Util';
+import * as Util from '../toolbox/Util.mjs';
 import {EditableTextField} from '@/widgets/EditableTextField';
 import * as CollationTableType from '../constants/CollationTableType';
 import * as ArrayUtil from '../lib/ToolBox/ArrayUtil.js';
@@ -35,11 +35,7 @@
 import {CtDataInterface} from "@/CtData/CtDataInterface";
 import {WitnessUpdateData} from "@/Api/DataSchema/WitnessUpdates";
 import {urlGen} from "@/pages/common/SiteUrlGen";
-<<<<<<< HEAD
-import {getClassArrayFromJQueryObject, safeGetIntVal} from "@/toolbox/UiToolBox";
-=======
 import {ApiPreset} from "@/Api/DataSchema/ApiPreset";
->>>>>>> a334e140
 
 const icons = {
   moveUp: '<i class="bi bi-arrow-up-short"></i>',
@@ -590,7 +586,7 @@
         if (apiCommand === 'new') {
           apiCallData.title = titleInput.val();
         } else {
-          apiCallData.presetId = safeGetIntVal(presetSelect, 'presetSelect');
+          apiCallData.presetId = Util.safeGetIntVal(presetSelect, 'presetSelect');
         }
 
         this.saveSiglaPreset(apiCallData).then(() => {
@@ -648,7 +644,7 @@
       siglaTableBody.html(this.getSiglaTableBody(p));
 
       presetSelect.on('change', () => {
-        let id = safeGetIntVal(presetSelect, 'presetSelect');
+        let id = Util.safeGetIntVal(presetSelect, 'presetSelect');
         let p = this.siglaPresets.filter((p) => {
           return p.presetId === id;
         })[0];
@@ -656,7 +652,7 @@
       });
 
       loadButton.on('click', async () => {
-        let id = safeGetIntVal(presetSelect, 'presetSelect');
+        let id = Util.safeGetIntVal(presetSelect, 'presetSelect');
         let p = this.siglaPresets.filter((p) => {
           return p.presetId === id;
         })[0];
@@ -869,10 +865,10 @@
       if ($(ev.currentTarget).hasClass('disabled')) {
         return false;
       }
-      let classes = getClassArrayFromJQueryObject($(ev.currentTarget.parentNode));
+      let classes = Util.getClassArrayFromJQueryObject($(ev.currentTarget.parentNode));
 
       let position = this.getWitnessPositionFromClasses(classes);
-      // let numWitnesses = this.ctData['witnesses'].length;
+      let numWitnesses = this.ctData['witnesses'].length;
       console.log('Click move ' + direction + ' button on witness, position ' + position);
 
       const collatedWitnessPositions: number[] = [];
