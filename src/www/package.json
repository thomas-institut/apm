--- conflicted
+++ resolved
@@ -1,10 +1,6 @@
 {
   "name": "apm-ti",
-<<<<<<< HEAD
-  "version": "v0.62.6",
-=======
   "version": "v0.63.0",
->>>>>>> ba794792
   "description": "Averroes Project Manager",
   "directories": {
     "test": "test"
