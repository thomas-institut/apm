{# Some useful macros #}

{% macro pageviewtable(doc, pages, navByPage) %}
<<<<<<< HEAD
{% apply spaceless %}
    {% set pagesPerRow = 10 %}
    {% if pages|length > 200 %}
        {% set pagesPerRow = 25 %}
    {% endif %}
    {% set n=0 %}
<table class="pagetable">
    <tr>
    {% for page in pages %}
        {% if n==pagesPerRow %}
    </tr>
    <tr>
            {% set n = 0 %}    
        {% endif%}
        {% set foliation = page.foliation %}
        {% if foliation == '-' %} 
            {%if navByPage == true %} 
            {% set foliation = page.number %}
            {% else %}
            {% set foliation = page.seq %}
            {% endif %}
=======
    {% apply spaceless %}
        {% set pagesPerRow = 10 %}
        {% if pages|length > 200 %}
            {% set pagesPerRow = 25 %}
>>>>>>> e9d9f4e2
        {% endif %}
        {% set n=0 %}
        <table class="pagetable">
            <tr>
                {% for page in pages %}
                {% if n==pagesPerRow %}
            </tr>
            <tr>
                {% set n = 0 %}
                {% endif%}
                {% set foliation = page.foliation %}
                {% if foliation == '-' %}
                    {%if navByPage == true %}
                        {% set foliation = page.number %}
                    {% else %}
                        {% set foliation = page.seq %}
                    {% endif %}
                {% endif %}
                {%if navByPage == true %}
                    <td class="{{ page.classes }}"><a href="{{ url_for('pageviewer.docpage', {'doc' : doc, 'page' : page.number})}}" title="View Page (real page = {{page.number}})">{{foliation}}</a></td>
                {% else %}
                    <td class="{{ page.classes }}"><a href="{{ url_for('pageviewer.docseq', {'doc' : doc, 'seq' : page.seq})}}" title="View Page (Page {{page.seq}})">{{foliation}}</a></td>
                {% endif %}

<<<<<<< HEAD
        {% set n = n+1 %}                                   
    {% endfor %}
    </tr>    
</table>
{% endapply %}
{% endmacro %}

{% macro pageviewtablepv(doc, pages, navByPage) %}
{% apply spaceless %}
    {% set pagesPerRow = 20 %}
    {% set n=0 %}
<table class="pagetable" style="font-size: 0.9em">
    <tr>
    {% for page in pages %}
        {% if n==pagesPerRow %}
    </tr>
    <tr>
            {% set n = 0 %}    
        {% endif%}
        
        {% set foliation = page.foliation %}
        {% if foliation == '-' %} 
            {%if navByPage == true %} 
            {% set foliation = page.number %}
            {% else %}
            {% set foliation = page.seq %}
            {% endif %}
        {% endif %}
=======
                {% set n = n+1 %}
                {% endfor %}
            </tr>
        </table>
    {% endapply %}
{% endmacro %}

{% macro pageviewtablepv(doc, pages, navByPage) %}
    {% apply spaceless %}
        {% set pagesPerRow = 20 %}
        {% set n=0 %}
        <table class="pagetable" style="font-size: 0.9em">
            <tr>
                {% for page in pages %}
                {% if n==pagesPerRow %}
            </tr>
            <tr>
                {% set n = 0 %}
                {% endif%}
>>>>>>> e9d9f4e2

                {% set foliation = page.foliation %}
                {% if foliation == '-' %}
                    {%if navByPage == true %}
                        {% set foliation = page.number %}
                    {% else %}
                        {% set foliation = page.seq %}
                    {% endif %}
                {% endif %}

<<<<<<< HEAD
        {% set n = n+1 %}                                   
    {% endfor %}
    </tr>    
</table>
{% endapply %}
{% endmacro %}

{% macro pageviewtable2(doc, pages) %}
{% apply spaceless %}
    {% set pagesPerRow = 25 %}
    {% set n=0 %}
<table class="pagetable">
    <tr>
    {% for page in pages %}
        {% if n==pagesPerRow %}
    </tr>
    <tr>
            {% set n = 0 %}    
        {% endif%}
        <td class="{{ page.classes }}">
            <a href="{{ url_for('pageviewer.docpage', {'doc' : doc, 'page' : page.number})}}"
               target="_blank" title="Page {{page.number}}, Seq={{page.seq}}, Fol: {{page.foliation}}">
                {{page.seq}}
            </a>
        </td>
        {% set n = n+1 %}                                   
    {% endfor %}
    </tr>    
</table>
{% endapply %}
=======
                {%if navByPage == true %}
                    <td class="{{ page.classes }}"><a href="{{ url_for('pageviewer.docpage', {'doc' : doc, 'page' : page.number})}}" title="View Page">{{foliation}}</a></td>
                {% else %}
                    <td class="{{ page.classes }}"><a href="{{ url_for('pageviewer.docseq', {'doc' : doc, 'seq' : page.seq})}}" title="View Page">{{foliation}}</a></td>
                {% endif %}

                {% set n = n+1 %}
                {% endfor %}
            </tr>
        </table>
    {% endapply %}
{% endmacro %}

{% macro pageviewtable2(doc, pages) %}
    {% apply spaceless %}
        {% set pagesPerRow = 25 %}
        {% set n=0 %}
        <table class="pagetable">
            <tr>
                {% for page in pages %}
                {% if n==pagesPerRow %}
            </tr>
            <tr>
                {% set n = 0 %}
                {% endif%}
                <td class="{{ page.classes }}">
                    <a href="{{ url_for('pageviewer.docpage', {'doc' : doc, 'page' : page.number})}}"
                       target="_blank" title="Page {{page.number}}, Seq={{page.seq}}, Fol: {{page.foliation}}">
                        {{page.seq}}
                    </a>
                </td>
                {% set n = n+1 %}
                {% endfor %}
            </tr>
        </table>
    {% endapply %}
>>>>>>> e9d9f4e2
{% endmacro %}


{% macro langName(lang) %}
<<<<<<< HEAD
{% apply spaceless %}
{% set names = { 'la' : 'Latin', 'he' : 'Hebrew', 'ar': 'Arabic', 'en' : 'English', 'jrb': 'Judeo Arabic' } %}
{{names[lang]}}
{% endapply %}
{% endmacro %}

{% macro docTypeName(type) %}
{% apply spaceless %}
{% set names = { 'mss' : 'Manuscript', 'print' : 'Print' } %}
{{names[type]}}
{% endapply %}
=======
    {% apply spaceless %}
        {% set names = { 'la' : 'Latin', 'he' : 'Hebrew', 'ar': 'Arabic', 'en' : 'English', 'jrb': 'Judeo Arabic' } %}
        {{names[lang]}}
    {% endapply %}
{% endmacro %}

{% macro docTypeName(type) %}
    {% apply spaceless %}
        {% set names = { 'mss' : 'Manuscript', 'print' : 'Print' } %}
        {{names[type]}}
    {% endapply %}
>>>>>>> e9d9f4e2
{% endmacro %}<|MERGE_RESOLUTION|>--- conflicted
+++ resolved
@@ -1,34 +1,10 @@
 {# Some useful macros #}
 
 {% macro pageviewtable(doc, pages, navByPage) %}
-<<<<<<< HEAD
-{% apply spaceless %}
-    {% set pagesPerRow = 10 %}
-    {% if pages|length > 200 %}
-        {% set pagesPerRow = 25 %}
-    {% endif %}
-    {% set n=0 %}
-<table class="pagetable">
-    <tr>
-    {% for page in pages %}
-        {% if n==pagesPerRow %}
-    </tr>
-    <tr>
-            {% set n = 0 %}    
-        {% endif%}
-        {% set foliation = page.foliation %}
-        {% if foliation == '-' %} 
-            {%if navByPage == true %} 
-            {% set foliation = page.number %}
-            {% else %}
-            {% set foliation = page.seq %}
-            {% endif %}
-=======
     {% apply spaceless %}
         {% set pagesPerRow = 10 %}
         {% if pages|length > 200 %}
             {% set pagesPerRow = 25 %}
->>>>>>> e9d9f4e2
         {% endif %}
         {% set n=0 %}
         <table class="pagetable">
@@ -53,36 +29,6 @@
                     <td class="{{ page.classes }}"><a href="{{ url_for('pageviewer.docseq', {'doc' : doc, 'seq' : page.seq})}}" title="View Page (Page {{page.seq}})">{{foliation}}</a></td>
                 {% endif %}
 
-<<<<<<< HEAD
-        {% set n = n+1 %}                                   
-    {% endfor %}
-    </tr>    
-</table>
-{% endapply %}
-{% endmacro %}
-
-{% macro pageviewtablepv(doc, pages, navByPage) %}
-{% apply spaceless %}
-    {% set pagesPerRow = 20 %}
-    {% set n=0 %}
-<table class="pagetable" style="font-size: 0.9em">
-    <tr>
-    {% for page in pages %}
-        {% if n==pagesPerRow %}
-    </tr>
-    <tr>
-            {% set n = 0 %}    
-        {% endif%}
-        
-        {% set foliation = page.foliation %}
-        {% if foliation == '-' %} 
-            {%if navByPage == true %} 
-            {% set foliation = page.number %}
-            {% else %}
-            {% set foliation = page.seq %}
-            {% endif %}
-        {% endif %}
-=======
                 {% set n = n+1 %}
                 {% endfor %}
             </tr>
@@ -102,7 +48,6 @@
             <tr>
                 {% set n = 0 %}
                 {% endif%}
->>>>>>> e9d9f4e2
 
                 {% set foliation = page.foliation %}
                 {% if foliation == '-' %}
@@ -113,38 +58,6 @@
                     {% endif %}
                 {% endif %}
 
-<<<<<<< HEAD
-        {% set n = n+1 %}                                   
-    {% endfor %}
-    </tr>    
-</table>
-{% endapply %}
-{% endmacro %}
-
-{% macro pageviewtable2(doc, pages) %}
-{% apply spaceless %}
-    {% set pagesPerRow = 25 %}
-    {% set n=0 %}
-<table class="pagetable">
-    <tr>
-    {% for page in pages %}
-        {% if n==pagesPerRow %}
-    </tr>
-    <tr>
-            {% set n = 0 %}    
-        {% endif%}
-        <td class="{{ page.classes }}">
-            <a href="{{ url_for('pageviewer.docpage', {'doc' : doc, 'page' : page.number})}}"
-               target="_blank" title="Page {{page.number}}, Seq={{page.seq}}, Fol: {{page.foliation}}">
-                {{page.seq}}
-            </a>
-        </td>
-        {% set n = n+1 %}                                   
-    {% endfor %}
-    </tr>    
-</table>
-{% endapply %}
-=======
                 {%if navByPage == true %}
                     <td class="{{ page.classes }}"><a href="{{ url_for('pageviewer.docpage', {'doc' : doc, 'page' : page.number})}}" title="View Page">{{foliation}}</a></td>
                 {% else %}
@@ -181,24 +94,10 @@
             </tr>
         </table>
     {% endapply %}
->>>>>>> e9d9f4e2
 {% endmacro %}
 
 
 {% macro langName(lang) %}
-<<<<<<< HEAD
-{% apply spaceless %}
-{% set names = { 'la' : 'Latin', 'he' : 'Hebrew', 'ar': 'Arabic', 'en' : 'English', 'jrb': 'Judeo Arabic' } %}
-{{names[lang]}}
-{% endapply %}
-{% endmacro %}
-
-{% macro docTypeName(type) %}
-{% apply spaceless %}
-{% set names = { 'mss' : 'Manuscript', 'print' : 'Print' } %}
-{{names[type]}}
-{% endapply %}
-=======
     {% apply spaceless %}
         {% set names = { 'la' : 'Latin', 'he' : 'Hebrew', 'ar': 'Arabic', 'en' : 'English', 'jrb': 'Judeo Arabic' } %}
         {{names[lang]}}
@@ -210,5 +109,4 @@
         {% set names = { 'mss' : 'Manuscript', 'print' : 'Print' } %}
         {{names[type]}}
     {% endapply %}
->>>>>>> e9d9f4e2
 {% endmacro %}