--- conflicted
+++ resolved
@@ -23,13 +23,7 @@
 global $config;
 
 $config[ApmConfigParameter::APP_NAME] = 'APM';
-<<<<<<< HEAD
-// Version 0.42.10, named after Oded, who discovered the first reproducible bug after EditionComposer's bug detector
-// was implemented
-// Version 0.42.11 still named after Oded, since he also found the bug that caused the update!
-$config[ApmConfigParameter::VERSION] = '0.62.6 (2024-Feb-06)';
-=======
->>>>>>> ba794792
+
 
 //
 // APM Version.
@@ -63,10 +57,4 @@
 // It is important not to use a PHP function to generate the string because we want to be able to read the actual
 // string sent to the JS app(s). Otherwise it will be impossible to debug potential browser cache problems.
 //
-$config[ApmConfigParameter::JS_APP_CACHE_DATA_ID] = 'aedaf26975bf4be65e547a88ce8c6188'; // hash: '2024-02-19 09:38:50'
-
-
-
-
-
-
+$config[ApmConfigParameter::JS_APP_CACHE_DATA_ID] = 'aedaf26975bf4be65e547a88ce8c6188'; // hash: '2024-02-19 09:38:50'